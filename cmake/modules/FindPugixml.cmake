# - Try to find Pugixml
# Once done, this will define
#
#  Pugixml_FOUND - system has Pugixml
#  Pugixml_INCLUDE_DIRS - the Pugixml include directories
#  Pugixml_LIBRARIES - link these to use Pugixml

<<<<<<< HEAD
find_path(Pugixml_INCLUDE_DIR 
  NAMES
    pugixml.hpp
  PATHS
    /usr/local/include
    /usr/include
  PATH_SUFFIXES
    pugixml pugixml-1.7
)

find_library(Pugixml_LIBRARY
  NAMES
    pugixml
  PATHS
    /usr/local/lib
    /usr/lib
    /lib
  PATH_SUFFIXES
    pugixml pugixml-1.7
=======
include(LibFindMacros)

libfind_pkg_detect(Pugixml pugixml
  FIND_PATH pugixml.hpp
  FIND_LIBRARY pugixml
>>>>>>> b618c6df
)

if (Pugixml_PKGCONF_VERSION)
  set(Pugixml_VERSION "${Pugixml_PKGCONF_VERSION}")
elseif(Pugixml_INCLUDE_DIR)
  # no .pc file, look for version manually.
  # yes, libfind_version_header() does not work here.

  file(READ "${Pugixml_INCLUDE_DIR}/pugixml.hpp" Pugixml_VERSION_CONTENT)
  string(REGEX MATCH "PUGIXML_VERSION *([0-9])([0-9][0-9])" _dummy "${Pugixml_VERSION_CONTENT}")
  set(Pugixml_VERSION "${CMAKE_MATCH_1}.${CMAKE_MATCH_2}")
endif()

# Set the include dir variables and the libraries and let libfind_process do the rest.
# NOTE: Singular variables for this library, plural for libraries this this lib depends on.
set(Pugixml_PROCESS_INCLUDES Pugixml_INCLUDE_DIR)
set(Pugixml_PROCESS_LIBS Pugixml_LIBRARY)
libfind_process(Pugixml)<|MERGE_RESOLUTION|>--- conflicted
+++ resolved
@@ -5,33 +5,11 @@
 #  Pugixml_INCLUDE_DIRS - the Pugixml include directories
 #  Pugixml_LIBRARIES - link these to use Pugixml
 
-<<<<<<< HEAD
-find_path(Pugixml_INCLUDE_DIR 
-  NAMES
-    pugixml.hpp
-  PATHS
-    /usr/local/include
-    /usr/include
-  PATH_SUFFIXES
-    pugixml pugixml-1.7
-)
-
-find_library(Pugixml_LIBRARY
-  NAMES
-    pugixml
-  PATHS
-    /usr/local/lib
-    /usr/lib
-    /lib
-  PATH_SUFFIXES
-    pugixml pugixml-1.7
-=======
 include(LibFindMacros)
 
 libfind_pkg_detect(Pugixml pugixml
   FIND_PATH pugixml.hpp
   FIND_LIBRARY pugixml
->>>>>>> b618c6df
 )
 
 if (Pugixml_PKGCONF_VERSION)
