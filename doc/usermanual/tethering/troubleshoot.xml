--- conflicted
+++ resolved
@@ -5,7 +5,6 @@
   <sect2 status="final">
 
     <title>Verify that your camera is supported</title>
-<<<<<<< HEAD
 
     <para>
       This troubleshooting guide will give you steps to verify your camera can be used with
@@ -23,6 +22,9 @@
         The following command will verify a camera that is connected to the computer and
         detected by gphoto2. Find your camera port name to use it in the following tests below.
         Usually port <quote>usb:</quote> will be enough and therefore used in these examples.
+      </para>
+
+      <para>
 <programlisting>env LANG=C gphoto2 --auto-detect
 </programlisting>
       </para></listitem>
@@ -36,6 +38,9 @@
         ability supports <quote>Image</quote> and <emphasis>configuration support</emphasis> is
         <quote>yes</quote>. darktable will check these two abilities and decide if
         <quote>tethered shoot</quote> button should be shown or not.
+      </para>
+
+      <para>
 <programlisting>env LANG=C gphoto2 --port usb: --abilities
 </programlisting>
       </para></listitem>
@@ -47,6 +52,9 @@
       <para>
         This step will verify that your camera can be remotely controlled; that it can capture
         an image, download it to your computer and display it within darktable.
+      </para>
+
+      <para>
 <programlisting>env LANG=C gphoto2 --port usb: --capture-image-and-download
 </programlisting>
       </para></listitem>
@@ -60,61 +68,20 @@
         on. Running this command will make the gphoto2 process wait for an image capture event
         which you must manually trigger on your camera. If successful, the image will be
         downloaded to your computer.
+      </para>
+
+      <para>
 <programlisting>env LANG=C gphoto2 --port usb: --capture-tethered
 </programlisting>
       </para></listitem>
 
     </orderedlist>
 
-=======
-	<para>This troubleshooting guide will give you steps to verify your camera can be used
-	with tethering. This is done using the gphoto2 commandline tools. This is what 
-	darktable uses to interface with your camera.
-	</para>
-	
-	<orderedlist>
-	  <listitem><para>Verify that camera is detected</para>
-	    <para>The following command will verify a camera that is connected to the computer and detected by gphoto2.
-	    Find your camera port name to use it in the following tests below. Usually port <quote>usb:</quote> 
-	    will be enough and therefore used in these examples.</para>
-	    <para><programlisting>
-	      env LANG=C gphoto2 --auto-detect
-	    </programlisting></para>
-	  </listitem>
-
-	  <listitem><para>Verify camera driver abilities</para>
-	    <para>Execute the following command and verify that the <emphasis>capture choices</emphasis> ability supports <quote>Image</quote> and 
-	    <emphasis>configuration support</emphasis> is <quote>yes</quote>. darktable will check these two abilities and decide if <quote>tethered shoot</quote> button 
-	    should be shown or not.</para>
-	    <para><programlisting>
-	      env LANG=C gphoto2 --port usb: --abilities
-	    </programlisting></para>
-	  </listitem>
-
-	  <listitem><para>Verify camera remote capture</para>
-	    <para>This step will verify that your camera can be remotely controlled; that it can capture an image,
-	    download it to your computer and display it within darktable.</para>
-	    <para><programlisting>
-	      env LANG=C gphoto2 --port usb: --capture-image-and-download
-	    </programlisting></para>
-	  </listitem>
-
-	  <listitem><para>Verify camera tethered capture</para>
-	    <para>And this last step tests if your camera supports events which darktable heavily relies on. Running this command will
-	    make the gphoto2 process wait for an image capture event which you must manually trigger on your camera. If successful, the image
-            will be downloaded to your computer.</para>
-	    <para><programlisting>
-	      env LANG=C gphoto2 --port usb: --capture-tethered
-	    </programlisting></para>
-	  </listitem>
-	</orderedlist>
->>>>>>> 3b43819b
   </sect2>
 
   <sect2 status="final">
 
     <title>So, now what?</title>
-<<<<<<< HEAD
 
     <para>
       If any of the steps above failed, there are problems with your specific camera and driver.
@@ -122,6 +89,9 @@
       mailing list at <ulink url="http://www.gphoto.org/mailinglists/">www.gphoto.org</ulink>.
       Add the following flags to the failed command above for better support and attach the log
       output to your mail:
+    </para>
+
+    <para>
 <programlisting>--debug --debug-file gphoto2_debug.log
 </programlisting>
     </para>
@@ -132,25 +102,13 @@
       please file a bug at <ulink url="http://www.darktable.org/redmine">redmine</ulink>. Please
       attach the log outputs from the steps above and the log file output generated after
       starting darktable with the following command.
+    </para>
+
+    <para>
 <programlisting>darktable -d camctl 2&gt;1 &gt;camctl.log
 </programlisting>
     </para>
 
-=======
-    <para>If any of the steps above failed, there are problems with your specific camera and driver. Please report the issues to 
-    gphoto2 mailing list for further help. You can find the mailing list at <ulink url="http://www.gphoto.org/mailinglists/">www.gphoto.org</ulink>. 
-    Add the following flags to the failed command above for better support and attach the log output to your mail:</para>
-    <para><programlisting>
-    --debug --debug-file gphoto2_debug.log
-    </programlisting></para>
-
-    <para>If you successfully went through all the tests above, your camera will most likely be supported by darktable. 
-    Even if successful, if you stumble upon a problem in darktable, please file a bug at <ulink url="http://www.darktable.org/redmine">redmine</ulink>. 
-    Please attach the log outputs from the steps above and the log file output generated after starting darktable with the following command.</para>
-    <para><programlisting>
-      darktable -d camctl 2&gt;1 &gt;camctl.log
-    </programlisting></para>
->>>>>>> 3b43819b
   </sect2>
 
 </sect1>