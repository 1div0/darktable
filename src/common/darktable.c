--- conflicted
+++ resolved
@@ -95,20 +95,10 @@
 #include <omp.h>
 #endif
 
-<<<<<<< HEAD
-#ifdef __linux__
-#include <sys/prctl.h>
-#ifndef PR_SET_PTRACER
-#define PR_SET_PTRACER 0x59616d61
-#endif
-#endif
-
 #ifdef _WIN32
 #include "win/dtwin.h"
 #endif //_WIN32
 
-=======
->>>>>>> 726f9480
 #ifdef USE_LUA
 #include "lua/configuration.h"
 #endif
