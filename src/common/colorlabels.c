--- conflicted
+++ resolved
@@ -63,12 +63,7 @@
 {
   sqlite3_stmt *stmt;
   // store away all previously unlabeled images in selection:
-<<<<<<< HEAD
-  DT_DEBUG_SQLITE3_EXEC(dt_database_get(darktable.db), "create temp table color_labels_temp (imgid integer primary key)", NULL, NULL, NULL);
   DT_DEBUG_SQLITE3_PREPARE_V2(dt_database_get(darktable.db), "insert into color_labels_temp select a.imgid from selected_images as a join color_labels as b on a.imgid = b.imgid where b.color = ?1", -1, &stmt, NULL);
-=======
-  DT_DEBUG_SQLITE3_PREPARE_V2(darktable.db, "insert into color_labels_temp select a.imgid from selected_images as a join color_labels as b on a.imgid = b.imgid where b.color = ?1", -1, &stmt, NULL);
->>>>>>> 15d9de8b
   DT_DEBUG_SQLITE3_BIND_INT(stmt, 1, color);
   sqlite3_step(stmt);
   sqlite3_finalize(stmt);
@@ -86,12 +81,7 @@
   sqlite3_finalize(stmt);
 
   // clean up
-<<<<<<< HEAD
   DT_DEBUG_SQLITE3_EXEC(dt_database_get(darktable.db), "delete from color_labels_temp", NULL, NULL, NULL);
-  DT_DEBUG_SQLITE3_EXEC(dt_database_get(darktable.db), "drop table color_labels_temp", NULL, NULL, NULL);
-=======
-  DT_DEBUG_SQLITE3_EXEC(darktable.db, "delete from color_labels_temp", NULL, NULL, NULL);
->>>>>>> 15d9de8b
 }
 
 void dt_colorlabels_toggle_label (const int imgid, const int color)
