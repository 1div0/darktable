/*
    This file is part of darktable,
    copyright (c) 2010-2011 henrik andersson.

    darktable is free software: you can redistribute it and/or modify
    it under the terms of the GNU General Public License as published by
    the Free Software Foundation, either version 3 of the License, or
    (at your option) any later version.

    darktable is distributed in the hope that it will be useful,
    but WITHOUT ANY WARRANTY; without even the implied warranty of
    MERCHANTABILITY or FITNESS FOR A PARTICULAR PURPOSE.  See the
    GNU General Public License for more details.

    You should have received a copy of the GNU General Public License
    along with darktable.  If not, see <http://www.gnu.org/licenses/>.
*/

#pragma once

#include "common/darktable.h"

#include <glib.h>

#if defined (_WIN32)
<<<<<<< HEAD
#ifdef interface 
#undef interface 
#endif 
=======
#ifdef interface
#undef interface
#endif
>>>>>>> 6f6b4e03
#endif //defined (_WIN32)
#include <gphoto2/gphoto2.h>
#include <gtk/gtk.h>


/** A camera object used for camera actions and callbacks */
typedef struct dt_camera_t
{
  /** A pointer to the model string of camera. */
  char *model;
  /** A pointer to the port string of camera. */
  char *port;
  /** Camera summary text */
  CameraText summary;

  /** Camera configuration cache */
  CameraWidget *configuration;

  /** Registered timeout func */
  CameraTimeoutFunc timeout;

  gboolean config_changed;
  dt_pthread_mutex_t config_lock;
  /** This camera/device can import images. */
  gboolean can_import;
  /** This camera/device can do tethered shoots. */
  gboolean can_tether;
  /** This camera/device can do live view. */
  gboolean can_live_view;
  /** This camera/device can do advanced live view things like zoom. */
  gboolean can_live_view_advanced;
  /** This camera/device can be remote controlled. */
  gboolean can_config;

  /** Flag camera in tethering mode. \see dt_camera_tether_mode() */
  gboolean is_tethering;

  /** A mutex lock for jobqueue */
  dt_pthread_mutex_t jobqueue_lock;
  /** The jobqueue */
  GList *jobqueue;

  struct
  {
    CameraWidget *widget;
    uint32_t index;
  } current_choice;

  /** gphoto2 camera pointer */
  Camera *gpcam;

  /** gphoto2 context */
  GPContext *gpcontext;

  /** Live view */
  gboolean is_live_viewing;
  /** The last preview image from the camera */
  GdkPixbuf *live_view_pixbuf;
  /** Rotation of live view, multiples of 90° */
  int32_t live_view_rotation;
  /** Zoom level for live view */
  gboolean live_view_zoom;
  /** Pan the zoomed live view */
  gboolean live_view_pan;
  /** Position of the live view zoom region */
  gint live_view_zoom_x, live_view_zoom_y;
  /** Mirror the live view for easier self portraits */
  gboolean live_view_flip;
  /** The thread adding the live view jobs */
  pthread_t live_view_thread;
  /** A guard so that writing and reading the pixbuf don't interfere */
  dt_pthread_mutex_t live_view_pixbuf_mutex;
  /** A flag to tell the live view thread that the last job was completed */
  dt_pthread_mutex_t live_view_synch;
} dt_camera_t;

/** Camera control status.
  These enumerations are passed back to host application using
  listener interface function control_status().
*/
typedef enum dt_camctl_status_t
{
  /** Camera control is busy, operations will block . \remarks Technically this means that the
     dt_camctl_t.mutex is locked*/
  CAMERA_CONTROL_BUSY,
  /** Camera control is available. \remarks dt_camctl_t.mutex is freed */
  CAMERA_CONTROL_AVAILABLE
} dt_camctl_status_t;

/** Camera control errors.
  These enumerations are passed to the host application using
  listener interface function camera_error().
*/
typedef enum dt_camera_error_t
{
  /** Locking camera failed. \remarks This means that camera control is busy and locking failed. */
  CAMERA_LOCK_FAILED,
  /**  Camera conenction is broken and unusable.
  \remarks Beyond this message references to dt_camera_t pointer is invalid, which means that the host
  application should remove all references of camera pointer and disallow any operations onto it.
   */
  CAMERA_CONNECTION_BROKEN
} dt_camera_error_t;

/** Context of camera control */
typedef struct dt_camctl_t
{
  dt_pthread_mutex_t lock;
  dt_pthread_mutex_t listeners_lock;

  /** Camera event thread. */
  pthread_t camera_event_thread;
  /** List of registered listeners of camera control. \see dt_camctl_register_listener() ,
   * dt_camctl_unregister_listener() */
  GList *listeners;
  /** List of cameras found and initialized by camera control.*/
  GList *cameras;

  /** The actual gphoto2 context */
  GPContext *gpcontext;
  /** List of gphoto2 port drivers */
  GPPortInfoList *gpports;
  /** List of gphoto2 camera drivers */
  CameraAbilitiesList *gpcams;

  /** The host application want to use this camera. \see dt_camctl_select_camera() */
  const dt_camera_t *wanted_camera;

  const dt_camera_t *active_camera;
} dt_camctl_t;


typedef struct dt_camctl_listener_t
{
  void *data;
  /** Invoked when a image is downloaded while in tethered mode or  by import. \see dt_camctl_status_t */
  void (*control_status)(dt_camctl_status_t status, void *data);

  /** Invoked before images are fetched from camera and when tethered capture fetching an image. \note That
   * only one listener should implement this at time... */
  const char *(*request_image_path)(const dt_camera_t *camera, time_t *exif_time, void *data);

  /** Invoked before images are fetched from camera and when tethered capture fetching an image. \note That
   * only one listener should implement this at time... */
  const char *(*request_image_filename)(const dt_camera_t *camera, const char *filename, time_t *exif_time,
                                        void *data);

  /** Invoked when a image is downloaded while in tethered mode or  by import */
  void (*image_downloaded)(const dt_camera_t *camera, const char *filename, void *data);

  /** Invoked when a image is found on storage.. such as from dt_camctl_get_previews(), if 0 is returned the
   * recurse is stopped.. */
  int (*camera_storage_image_filename)(const dt_camera_t *camera, const char *filename, CameraFile *preview,
                                       CameraFile *exif, void *data);

  /** Invoked when a value of a property is changed. */
  void (*camera_property_value_changed)(const dt_camera_t *camera, const char *name, const char *value,
                                        void *data);
  /** Invoked when accessibility of a property is changed. */
  void (*camera_property_accessibility_changed)(const dt_camera_t *camera, const char *name,
                                                gboolean read_only, void *data);

  /** Invoked from dt_camctl_detect_cameras() when a new camera is connected */
  void (*camera_connected)(const dt_camera_t *camera, void *data);
  /** Invoked from dt_camctl_detect_cameras() when a new camera is disconnected, or when connection is broken
   * and camera is unusable */
  void (*camera_disconnected)(const dt_camera_t *camera, void *data);
  /** Invoked when a error occurred \see dt_camera_error_t */
  void (*camera_error)(const dt_camera_t *camera, dt_camera_error_t error, void *data);
} dt_camctl_listener_t;


typedef enum dt_camera_preview_flags_t
{
  /** No image data */
  CAMCTL_IMAGE_NO_DATA = 0,
  /**Get a image  preview. */
  CAMCTL_IMAGE_PREVIEW_DATA = 1,
  /**Get the image exif */
  CAMCTL_IMAGE_EXIF_DATA = 2
} dt_camera_preview_flags_t;


/** Initializes the gphoto and cam control, returns NULL if failed */
dt_camctl_t *dt_camctl_new();
/** Destroys the came control */
void dt_camctl_destroy(dt_camctl_t *c);
/** Registers a listener of camera control */
void dt_camctl_register_listener(const dt_camctl_t *c, dt_camctl_listener_t *listener);
/** Unregisters a listener of camera control */
void dt_camctl_unregister_listener(const dt_camctl_t *c, dt_camctl_listener_t *listener);
/** Detect cameras and update list of available cameras */
void dt_camctl_detect_cameras(const dt_camctl_t *c);
/** Check if there is any camera connected */
int dt_camctl_have_cameras(const dt_camctl_t *c);
/** Selects a camera to be used by cam control, this camera is selected if NULL is passed as camera*/
void dt_camctl_select_camera(const dt_camctl_t *c, const dt_camera_t *cam);
/** Can tether...*/
int dt_camctl_can_enter_tether_mode(const dt_camctl_t *c, const dt_camera_t *cam);
/** Enables/Disables the tether mode on camera. */
void dt_camctl_tether_mode(const dt_camctl_t *c, const dt_camera_t *cam, gboolean enable);
/** traverse filesystem on camera an retrieves previews of images */
void dt_camctl_get_previews(const dt_camctl_t *c, dt_camera_preview_flags_t flags, const dt_camera_t *cam);
/** Imports the images in list from specified camera */
void dt_camctl_import(const dt_camctl_t *c, const dt_camera_t *cam, GList *images);

/** Execute remote capture of camera.*/
void dt_camctl_camera_capture(const dt_camctl_t *c, const dt_camera_t *cam);
/** Start live view of camera.*/
gboolean dt_camctl_camera_start_live_view(const dt_camctl_t *c);
/** Stop live view of camera.*/
void dt_camctl_camera_stop_live_view(const dt_camctl_t *c);
/** Returns a model string of camera.*/
const char *dt_camctl_camera_get_model(const dt_camctl_t *c, const dt_camera_t *cam);

/** Set a property value \param cam Pointer to dt_camera_t if NULL the camctl->active_camera is used. */
void dt_camctl_camera_set_property_string(const dt_camctl_t *c, const dt_camera_t *cam,
                                          const char *property_name, const char *value);
void dt_camctl_camera_set_property_choice(const dt_camctl_t *c, const dt_camera_t *cam,
                                          const char *property_name, const int value);
void dt_camctl_camera_set_property_int(const dt_camctl_t *c, const dt_camera_t *cam,
                                       const char *property_name, const int value);
/** Get a property value from cached configuration. \param cam Pointer to dt_camera_t if NULL the
 * camctl->active_camera is used. */
const char *dt_camctl_camera_get_property(const dt_camctl_t *c, const dt_camera_t *cam,
                                          const char *property_name);
/** Check if property exists. */
int dt_camctl_camera_property_exists(const dt_camctl_t *c, const dt_camera_t *cam, const char *property_name);
/** Get first choice available for named property. */
const char *dt_camctl_camera_property_get_first_choice(const dt_camctl_t *c, const dt_camera_t *cam,
                                                       const char *property_name);
/** Get next choice available for named property. */
const char *dt_camctl_camera_property_get_next_choice(const dt_camctl_t *c, const dt_camera_t *cam,
                                                      const char *property_name);

/** build a popup menu with all properties available */
void dt_camctl_camera_build_property_menu(const dt_camctl_t *c, const dt_camera_t *cam, GtkMenu **menu,
                                          GCallback item_activate, gpointer user_data);

// modelines: These editor modelines have been set for all relevant files by tools/update_modelines.sh
// vim: shiftwidth=2 expandtab tabstop=2 cindent
// kate: tab-indents: off; indent-width 2; replace-tabs on; indent-mode cstyle; remove-trailing-spaces modified;<|MERGE_RESOLUTION|>--- conflicted
+++ resolved
@@ -23,15 +23,9 @@
 #include <glib.h>
 
 #if defined (_WIN32)
-<<<<<<< HEAD
-#ifdef interface 
-#undef interface 
-#endif 
-=======
 #ifdef interface
 #undef interface
 #endif
->>>>>>> 6f6b4e03
 #endif //defined (_WIN32)
 #include <gphoto2/gphoto2.h>
 #include <gtk/gtk.h>
