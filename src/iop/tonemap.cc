--- conflicted
+++ resolved
@@ -262,11 +262,7 @@
     module->params = (dt_iop_params_t*)malloc(sizeof(dt_iop_tonemapping_params_t));
     module->default_params = (dt_iop_params_t*)malloc(sizeof(dt_iop_tonemapping_params_t));
     module->default_enabled = 1;
-<<<<<<< HEAD
-  module->priority = 166; // module order created by iop_dependencies.py, do not edit!
-=======
-  module->priority = 173; // module order created by iop_dependencies.py, do not edit!
->>>>>>> e4912c6f
+    module->priority = 166; // module order created by iop_dependencies.py, do not edit!
     module->params_size = sizeof(dt_iop_tonemapping_params_t);
     module->gui_data = NULL;
   }
