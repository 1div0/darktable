/*
   This file is part of darktable,
   copyright (c) 2018 Aurélien Pierre, with guidance of Troy James Sobotka.

   darktable is free software: you can redistribute it and/or modify
   it under the terms of the GNU General Public License as published by
   the Free Software Foundation, either version 3 of the License, or
   (at your option) any later version.

   darktable is distributed in the hope that it will be useful,
   but WITHOUT ANY WARRANTY; without even the implied warranty of
   MERCHANTABILITY or FITNESS FOR A PARTICULAR PURPOSE.  See the
   GNU General Public License for more details.

   You should have received a copy of the GNU General Public License
   along with darktable.  If not, see <http://www.gnu.org/licenses/>.
*/
#ifdef HAVE_CONFIG_H
#include "config.h"
#endif
#include "bauhaus/bauhaus.h"
#include "common/colorspaces_inline_conversions.h"
#include "common/darktable.h"
#include "common/opencl.h"
#include "control/control.h"
#include "develop/develop.h"
#include "develop/imageop_math.h"
#include "dtgtk/button.h"
#include "dtgtk/drawingarea.h"
#include "dtgtk/paint.h"
#include "gui/accelerators.h"
#include "gui/gtk.h"
#include "gui/presets.h"
#include "gui/color_picker_proxy.h"
#include "iop/iop_api.h"
#include "common/iop_group.h"


#include "develop/imageop.h"
#include "gui/draw.h"
#include "common/iop_group.h"
#include "libs/colorpicker.h"

#include <assert.h>
#include <math.h>
#include <stdlib.h>
#include <string.h>

#ifdef __SSE2__
#include "common/sse.h"
#endif

#define DT_GUI_CURVE_EDITOR_INSET DT_PIXEL_APPLY_DPI(1)


DT_MODULE_INTROSPECTION(2, dt_iop_filmic_params_t)

/**
 * DOCUMENTATION
 *
 * This code ports :
 * 1. Troy Sobotka's filmic curves for Blender (and other softs)
 *      https://github.com/sobotka/OpenAgX/blob/master/lib/agx_colour.py
 * 2. ACES camera logarithmic encoding
 *        https://github.com/ampas/aces-dev/blob/master/transforms/ctl/utilities/ACESutil.Lin_to_Log2_param.ctl
 *
 * The ACES log implementation is taken from the profile_gamma.c IOP
 * where it works in camera RGB space. Here, it works on an arbitrary RGB
 * space. ProPhotoRGB has been choosen for its wide gamut coverage and
 * for conveniency because it's already in darktable's libs. Any other
 * RGB working space could work. This chouice could (should) also be
 * exposed to the user.
 *
 * The filmic curves are tonecurves intended to simulate the luminance
 * transfer function of film with "S" curves. These could be reproduced in
 * the tonecurve.c IOP, however what we offer here is a parametric
 * interface usefull to remap accurately and promptly the middle grey
 * to any arbitrary value choosen accordingly to the destination space.
 *
 * The combined use of both define a modern way to deal with large
 * dynamic range photographs by remapping the values with a comprehensive
 * interface avoiding many of the back and forth adjustements darktable
 * is prone to enforce.
 *
 * */

typedef enum dt_iop_filmic_pickcolor_type_t
{
  DT_PICKPROFLOG_NONE = 0,
  DT_PICKPROFLOG_GREY_POINT = 1,
  DT_PICKPROFLOG_BLACK_POINT = 2,
  DT_PICKPROFLOG_WHITE_POINT = 3,
  DT_PICKPROFLOG_AUTOTUNE = 4
} dt_iop_filmic_pickcolor_type_t;

typedef struct dt_iop_filmic_params_t
{
  float grey_point_source;
  float black_point_source;
  float white_point_source;
  float security_factor;
  float grey_point_target;
  float black_point_target;
  float white_point_target;
  float output_power;
  float latitude_stops;
  float contrast;
  float saturation;
  float balance;
  int interpolator;
  int preserve_color;
} dt_iop_filmic_params_t;

typedef struct dt_iop_filmic_gui_data_t
{
  GtkWidget *white_point_source;
  GtkWidget *grey_point_source;
  GtkWidget *black_point_source;
  GtkWidget *security_factor;
  GtkWidget *auto_button;
  GtkWidget *grey_point_target;
  GtkWidget *white_point_target;
  GtkWidget *black_point_target;
  GtkWidget *output_power;
  GtkWidget *latitude_stops;
  GtkWidget *contrast;
  GtkWidget *saturation;
  GtkWidget *balance;
  GtkWidget *interpolator;
  GtkWidget *preserve_color;
  int which_colorpicker;
  dt_iop_color_picker_t color_picker;
  GtkDrawingArea *area;
  float table[256];      // precomputed look-up table
  float table_temp[256]; // precomputed look-up for the optimized interpolation
} dt_iop_filmic_gui_data_t;

typedef struct dt_iop_filmic_data_t
{
  float table[0x10000];      // precomputed look-up table
  float table_temp[0x10000]; // precomputed look-up for the optimized interpolation
  float grad_2[0x10000];
  float max_grad;
  float grey_source;
  float black_source;
  float dynamic_range;
  float saturation;
  float output_power;
  float contrast;
  int preserve_color;
  float latitude_min;
  float latitude_max;
} dt_iop_filmic_data_t;

typedef struct dt_iop_filmic_global_data_t
{
  int kernel_filmic;
  int kernel_filmic_log;
} dt_iop_filmic_global_data_t;


const char *name()
{
  return _("filmic");
}

int groups()
{
  return dt_iop_get_group("filmic", IOP_GROUP_TONE);
}

int flags()
{
  return IOP_FLAGS_ALLOW_TILING | IOP_FLAGS_INCLUDE_IN_STYLES | IOP_FLAGS_SUPPORTS_BLENDING;
}

int legacy_params(dt_iop_module_t *self, const void *const old_params, const int old_version, void *new_params,
                  const int new_version)
{
  if(old_version == 1 && new_version == 2)
  {
    typedef struct dt_iop_filmic_params_v1_t
    {
      float grey_point_source;
      float black_point_source;
      float white_point_source;
      float security_factor;
      float grey_point_target;
      float black_point_target;
      float white_point_target;
      float output_power;
      float latitude_stops;
      float contrast;
      float saturation;
      float balance;
      int interpolator;
    } dt_iop_filmic_params_v1_t;

    dt_iop_filmic_params_v1_t *o = (dt_iop_filmic_params_v1_t *)old_params;
    dt_iop_filmic_params_t *n = (dt_iop_filmic_params_t *)new_params;
    dt_iop_filmic_params_t *d = (dt_iop_filmic_params_t *)self->default_params;

    *n = *d; // start with a fresh copy of default parameters

    n->grey_point_source = o->grey_point_source;
    n->white_point_source = o->white_point_source;
    n->security_factor = o->security_factor;
    n->grey_point_target = o->grey_point_target;
    n->black_point_target = o->black_point_target;
    n->white_point_target = o->white_point_target;
    n->output_power = o->output_power;
    n->latitude_stops = o->latitude_stops;
    n->contrast = o->contrast;
    n->saturation = o->saturation;
    n->balance = o->balance;
    n->interpolator = o->balance;
    n->preserve_color = 0;
    return 0;
  }
  return 1;
}



static inline float Log2(float x)
{
  if(x > 0.0f)
  {
    return logf(x) / logf(2.0f);
  }
  else
  {
    return x;
  }
}

static inline float Log2Thres(float x, float Thres)
{
  if(x > Thres)
  {
    return logf(x) / logf(2.f);
  }
  else
  {
    return logf(Thres) / logf(2.f);
  }
}


// From data/kernels/extended.cl
static inline float fastlog2(float x)
{
  union { float f; unsigned int i; } vx = { x };
  union { unsigned int i; float f; } mx = { (vx.i & 0x007FFFFF) | 0x3f000000 };
  float y = vx.i;

  y *= 1.1920928955078125e-7f;

  return y - 124.22551499f
    - 1.498030302f * mx.f
    - 1.72587999f / (0.3520887068f + mx.f);
}

static inline float gaussian(float x, float std)
{
  return expf(- (x * x) / (2.0f * std * std)) / (std * powf(2.0f * M_PI, 0.5f));
}

void process(dt_iop_module_t *self, dt_dev_pixelpipe_iop_t *piece, const void *const ivoid, void *const ovoid,
             const dt_iop_roi_t *const roi_in, const dt_iop_roi_t *const roi_out)
{
  dt_iop_filmic_data_t *data = (dt_iop_filmic_data_t *)piece->data;

  const int ch = piece->colors;

  /** The log2(x) -> -INF when x -> 0
  * thus very low values (noise) will get even lower, resulting in noise negative amplification,
  * which leads to pepper noise in shadows. To avoid that, we need to clip values that are noise for sure.
  * Using 16 bits RAW data, the black value (known by rawspeed for every manufacturer) could be used as a threshold.
  * However, at this point of the pixelpipe, the RAW levels have already been corrected and everything can happen with black levels
  * in the exposure module. So we define the threshold as the first non-null 16 bit integer
  */
  const float EPS = powf(2.0f, -16);
  const int preserve_color = data->preserve_color;

#ifdef _OPENMP
#pragma omp parallel for SIMD() default(none) shared(data) schedule(static)
#endif
  for(size_t j = 0; j < roi_out->height; j++)
  {
    const float *in = ((float *)ivoid) + (size_t)ch * roi_in->width * j;
    float *out = ((float *)ovoid) + (size_t)ch * roi_out->width * j;
    for(size_t i = 0; i < roi_out->width; i++)
    {
      float XYZ[3];
      dt_Lab_to_XYZ(in, XYZ);

      float rgb[3] = { 0.0f };
      dt_XYZ_to_prophotorgb(XYZ, rgb);

      float concavity, luma;

      if (preserve_color)
      {
        int index;
        float ratios[4];
        float max = fmaxf(fmaxf(rgb[0], rgb[1]), rgb[2]);

        // Save the ratios
        for (size_t c = 0; c < 3; ++c) ratios[c] = rgb[c] / max;

        // Log tone-mapping
        max = max / data->grey_source;
        max = (max > EPS) ? (fastlog2(max) - data->black_source) / data->dynamic_range : EPS;
        max = CLAMP(max, 0.0f, 1.0f);

        // Filmic S curve on the max RGB
        index = CLAMP(max * 0x10000ul, 0, 0xffff);
        max = data->table[index];
        concavity = data->grad_2[index];

        // Re-apply ratios
        for (size_t c = 0; c < 3; ++c) rgb[c] = ratios[c] * max;

        luma = max;
      }
      else
      {
        int index[3];

        for(size_t c = 0; c < 3; c++)
        {
          // Log tone-mapping on RGB
          rgb[c] = rgb[c] / data->grey_source;
          rgb[c] = (rgb[c] > EPS) ? (fastlog2(rgb[c]) - data->black_source) / data->dynamic_range : EPS;
          rgb[c] = CLAMP(rgb[c], 0.0f, 1.0f);

          // Store the index of the LUT
          index[c] = CLAMP(rgb[c] * 0x10000ul, 0, 0xffff);
        }

        // Concavity
        dt_prophotorgb_to_XYZ(rgb, XYZ);
        concavity = data->grad_2[(int)CLAMP(XYZ[1] * 0x10000ul, 0, 0xffff)];

        // Filmic S curve
        for(size_t c = 0; c < 3; c++) rgb[c] = data->table[index[c]];

        dt_prophotorgb_to_XYZ(rgb, XYZ);
        luma = XYZ[1];
      }

      // Desaturate on the non-linear parts of the curve
      for(size_t c = 0; c < 3; c++)
      {
        // Desaturate on the non-linear parts of the curve
        rgb[c] = luma + concavity * (rgb[c] - luma);

        // Apply the transfer function of the display
        rgb[c] = powf(CLAMP(rgb[c], 0.0f, 1.0f), data->output_power);
      }

      // transform the result back to Lab
      // sRGB -> XYZ
      dt_prophotorgb_to_Lab(rgb, out);
      out[3] = in[3];

      in += ch;
      out += ch;
    }
  }

  if(piece->pipe->mask_display & DT_DEV_PIXELPIPE_DISPLAY_MASK)
    dt_iop_alpha_copy(ivoid, ovoid, roi_out->width, roi_out->height);
}


#if defined(__SSE__)
void process_sse2(struct dt_iop_module_t *self, dt_dev_pixelpipe_iop_t *piece, const void *const ivoid,
             void *const ovoid, const dt_iop_roi_t *const roi_in, const dt_iop_roi_t *const roi_out)
{
  dt_iop_filmic_data_t *data = (dt_iop_filmic_data_t *)piece->data;

  const int ch = piece->colors;
  const int preserve_color = data->preserve_color;


  const __m128 grey = _mm_setr_ps(data->grey_source, data->grey_source, data->grey_source, 0.0f);
  const __m128 black = _mm_setr_ps(data->black_source, data->black_source, data->black_source, 0.0f);
  const __m128 dynamic_range = _mm_setr_ps(data->dynamic_range, data->dynamic_range, data->dynamic_range, .0f);
  const __m128 power = _mm_set1_ps(data->output_power);

  const float eps = powf(2.0f, -16);
  const __m128 EPS = _mm_setr_ps(eps, eps, eps, 0.0f);
  const __m128 zero = _mm_setzero_ps();
  const __m128 one = _mm_set1_ps(1.0f);

#ifdef _OPENMP
#pragma omp parallel for default(none) shared(data) schedule(static)
#endif
  for(int j = 0; j < roi_out->height; j++)
  {
    float *in = ((float *)ivoid) + (size_t)ch * roi_in->width * j;
    float *out = ((float *)ovoid) + (size_t)ch * roi_out->width * j;
    for(int i = 0; i < roi_out->width; i++, in += ch, out += ch)
    {
      __m128 XYZ = dt_Lab_to_XYZ_sse2(_mm_load_ps(in));
      __m128 rgb = dt_XYZ_to_prophotoRGB_sse2(XYZ);

      float luma, concavity;

      if (preserve_color)
      {
        // Unpack SSE vector to regular array
        float rgb_unpack[4] = { _mm_vectorGetByIndex(rgb, 0),
                                _mm_vectorGetByIndex(rgb, 1),
                                _mm_vectorGetByIndex(rgb, 2),
                                _mm_vectorGetByIndex(rgb, 3) };
        int index;
        float ratios[4];
        float max = fmaxf(fmaxf(rgb_unpack[0], rgb_unpack[1]), rgb_unpack[2]);

        // Save the ratios
        for (size_t c = 0; c < 3; ++c) ratios[c] = rgb_unpack[c] / max;

        // Log tone-mapping
        max = max / data->grey_source;
        max = (max > eps) ? (fastlog2(max) - data->black_source) / data->dynamic_range : eps;
        max = CLAMP(max, 0.0f, 1.0f);

        // Filmic S curve on the max RGB
        index = CLAMP(max * 0x10000ul, 0, 0xffff);
        max = data->table[index];
        concavity = data->grad_2[index];

        // Re-apply ratios
        for (size_t c = 0; c < 3; ++c) rgb_unpack[c] = ratios[c] * max;

        rgb = _mm_load_ps(rgb_unpack);
        luma = max;
      }
      else
      {
        // Log tone-mapping
        rgb = rgb / grey;
        rgb = _mm_max_ps(rgb, EPS);
        rgb = _mm_log2_ps(rgb);
        rgb -= black;
        rgb /=  dynamic_range;
        rgb = _mm_max_ps(rgb, zero);
        rgb = _mm_min_ps(rgb, one);

        // Store the derivative at the pixel luminance
        XYZ = dt_prophotoRGB_to_XYZ_sse2(rgb);
        concavity = data->grad_2[(int)CLAMP(XYZ[1] * 0x10000ul, 0, 0xffff)];

        // Unpack SSE vector to regular array
        float rgb_unpack[4] = { _mm_vectorGetByIndex(rgb, 0),
                                _mm_vectorGetByIndex(rgb, 1),
                                _mm_vectorGetByIndex(rgb, 2),
                                _mm_vectorGetByIndex(rgb, 3) };

        // Filmic S curve
        for (size_t c = 0; c < 3; ++c)
        {
          rgb_unpack[c] = data->table[(int)CLAMP(rgb_unpack[c] * 0x10000ul, 0, 0xffff)];
        }

        rgb = _mm_load_ps(rgb_unpack);
        XYZ = dt_prophotoRGB_to_XYZ_sse2(rgb);
        luma = XYZ[1];

      }

      rgb = luma + _mm_set1_ps(concavity) * (rgb - luma);
      rgb = _mm_max_ps(rgb, zero);
      rgb = _mm_min_ps(rgb, one);

      // Apply the transfer function of the display
      rgb = _mm_pow_ps(rgb, power);

      // transform the result back to Lab
      // sRGB -> XYZ
      XYZ = dt_prophotoRGB_to_XYZ_sse2(rgb);
      // XYZ -> Lab
      _mm_store_ps(out, dt_XYZ_to_Lab_sse2(XYZ));
    }
  }

  if(piece->pipe->mask_display & DT_DEV_PIXELPIPE_DISPLAY_MASK) dt_iop_alpha_copy(ivoid, ovoid, roi_out->width, roi_out->height);
}
#endif


#ifdef HAVE_OPENCL
int process_cl(struct dt_iop_module_t *self, dt_dev_pixelpipe_iop_t *piece, cl_mem dev_in, cl_mem dev_out,
               const dt_iop_roi_t *const roi_in, const dt_iop_roi_t *const roi_out)
{
  dt_iop_filmic_data_t *d = (dt_iop_filmic_data_t *)piece->data;
  dt_iop_filmic_global_data_t *gd = (dt_iop_filmic_global_data_t *)self->data;

  cl_int err = -999;
  const int devid = piece->pipe->devid;
  const int width = roi_in->width;
  const int height = roi_in->height;

  size_t sizes[] = { ROUNDUPWD(width), ROUNDUPHT(height), 1 };

  cl_mem dev_table = NULL;
  cl_mem diff_table = NULL;

  dev_table = dt_opencl_copy_host_to_device(devid, d->table, 256, 256, sizeof(float));
  if(dev_table == NULL) goto error;

  diff_table = dt_opencl_copy_host_to_device(devid, d->grad_2, 256, 256, sizeof(float));
  if(diff_table == NULL) goto error;

  const float dynamic_range = d->dynamic_range;
  const float shadows_range = d->black_source;
  const float grey = d->grey_source;
  const float contrast = d->contrast;
  const float power = d->output_power;
  const int preserve_color = d->preserve_color;

  dt_opencl_set_kernel_arg(devid, gd->kernel_filmic, 0, sizeof(cl_mem), (void *)&dev_in);
  dt_opencl_set_kernel_arg(devid, gd->kernel_filmic, 1, sizeof(cl_mem), (void *)&dev_out);
  dt_opencl_set_kernel_arg(devid, gd->kernel_filmic, 2, sizeof(int), (void *)&width);
  dt_opencl_set_kernel_arg(devid, gd->kernel_filmic, 3, sizeof(int), (void *)&height);
  dt_opencl_set_kernel_arg(devid, gd->kernel_filmic, 4, sizeof(float), (void *)&dynamic_range);
  dt_opencl_set_kernel_arg(devid, gd->kernel_filmic, 5, sizeof(float), (void *)&shadows_range);
  dt_opencl_set_kernel_arg(devid, gd->kernel_filmic, 6, sizeof(float), (void *)&grey);
  dt_opencl_set_kernel_arg(devid, gd->kernel_filmic, 7, sizeof(cl_mem), (void *)&dev_table);
  dt_opencl_set_kernel_arg(devid, gd->kernel_filmic, 8, sizeof(cl_mem), (void *)&diff_table);
  dt_opencl_set_kernel_arg(devid, gd->kernel_filmic, 9, sizeof(float), (void *)&contrast);
  dt_opencl_set_kernel_arg(devid, gd->kernel_filmic, 10, sizeof(float), (void *)&power);
  dt_opencl_set_kernel_arg(devid, gd->kernel_filmic, 11, sizeof(int), (void *)&preserve_color);

  err = dt_opencl_enqueue_kernel_2d(devid, gd->kernel_filmic, sizes);
  if(err != CL_SUCCESS) goto error;
  dt_opencl_release_mem_object(dev_table);
  dt_opencl_release_mem_object(diff_table);
  return TRUE;

error:
  dt_opencl_release_mem_object(dev_table);
  dt_opencl_release_mem_object(diff_table);
  dt_print(DT_DEBUG_OPENCL, "[opencl_filmic] couldn't enqueue kernel! %d\n", err);
  return FALSE;
}
#endif

static void sanitize_latitude(dt_iop_filmic_params_t *p, dt_iop_filmic_gui_data_t *g)
{
  if (p->latitude_stops > (p->white_point_source - p->black_point_source) * 0.99f)
  {
    // The film latitude is its linear part
    // it can never be higher than the dynamic range
    p->latitude_stops =  (p->white_point_source - p->black_point_source) * 0.99f;
    darktable.gui->reset = 1;
    dt_bauhaus_slider_set(g->latitude_stops, p->latitude_stops);
    darktable.gui->reset = 0;
  }
}

static void apply_auto_grey(dt_iop_module_t *self)
{
  if(self->dt->gui->reset) return;
  dt_iop_filmic_params_t *p = (dt_iop_filmic_params_t *)self->params;
  dt_iop_filmic_gui_data_t *g = (dt_iop_filmic_gui_data_t *)self->gui_data;

  float XYZ[3] = { 0.0f };
  dt_Lab_to_XYZ(self->picked_color, XYZ);

  float grey = XYZ[1];
  float prev_grey = p->grey_point_source;
  p->grey_point_source = 100.f * grey;
  float grey_var = Log2(prev_grey / p->grey_point_source);
  p->black_point_source = p->black_point_source + grey_var;
  p->white_point_source = p->white_point_source + grey_var;

  darktable.gui->reset = 1;
  dt_bauhaus_slider_set(g->grey_point_source, p->grey_point_source);
  dt_bauhaus_slider_set(g->black_point_source, p->black_point_source);
  dt_bauhaus_slider_set(g->white_point_source, p->white_point_source);
  darktable.gui->reset = 0;

  dt_dev_add_history_item(darktable.develop, self, TRUE);
  gtk_widget_queue_draw(self->widget);
}

static void apply_auto_black(dt_iop_module_t *self)
{
  if(self->dt->gui->reset) return;
  dt_iop_filmic_params_t *p = (dt_iop_filmic_params_t *)self->params;
  dt_iop_filmic_gui_data_t *g = (dt_iop_filmic_gui_data_t *)self->gui_data;

  float noise = powf(2.0f, -16.0f);
  float XYZ[3] = { 0.0f };

  // Black
  dt_Lab_to_prophotorgb(self->picked_color_min, XYZ);
  float black = (XYZ[0] + XYZ[1] + XYZ[2]) / 3.0f;
  float EVmin = Log2Thres(black / (p->grey_point_source / 100.0f), noise);
  EVmin *= (1.0f + p->security_factor / 100.0f);

  p->black_point_source = EVmin;

  darktable.gui->reset = 1;
  dt_bauhaus_slider_set(g->black_point_source, p->black_point_source);
  darktable.gui->reset = 0;

  sanitize_latitude(p, g);

  dt_dev_add_history_item(darktable.develop, self, TRUE);
  gtk_widget_queue_draw(self->widget);
}


static void apply_auto_white_point_source(dt_iop_module_t *self)
{
  if(self->dt->gui->reset) return;
  dt_iop_filmic_params_t *p = (dt_iop_filmic_params_t *)self->params;
  dt_iop_filmic_gui_data_t *g = (dt_iop_filmic_gui_data_t *)self->gui_data;

  float noise = powf(2.0f, -16.0f);
  float XYZ[3] = { 0.0f };

  // White
  dt_Lab_to_prophotorgb(self->picked_color_max, XYZ);
  float white = fmaxf(fmaxf(XYZ[0], XYZ[1]), XYZ[2]);
  float EVmax = Log2Thres(white / (p->grey_point_source / 100.0f), noise);
  EVmax *= (1.0f + p->security_factor / 100.0f);

  p->white_point_source = EVmax;

  darktable.gui->reset = 1;
  dt_bauhaus_slider_set(g->white_point_source, p->white_point_source);
  darktable.gui->reset = 0;

  sanitize_latitude(p, g);

  dt_dev_add_history_item(darktable.develop, self, TRUE);
  gtk_widget_queue_draw(self->widget);
}

static void security_threshold_callback(GtkWidget *slider, gpointer user_data)
{
  dt_iop_module_t *self = (dt_iop_module_t *)user_data;
  if(self->dt->gui->reset) return;
  dt_iop_filmic_params_t *p = (dt_iop_filmic_params_t *)self->params;
  dt_iop_filmic_gui_data_t *g = (dt_iop_filmic_gui_data_t *)self->gui_data;

  float previous = p->security_factor;
  p->security_factor = dt_bauhaus_slider_get(slider);
  float ratio = (p->security_factor - previous) / (previous + 100.0f);

  float EVmin = p->black_point_source;
  EVmin = EVmin + ratio * EVmin;

  float EVmax = p->white_point_source;
  EVmax = EVmax + ratio * EVmax;

  p->white_point_source = EVmax;
  p->black_point_source = EVmin;

  darktable.gui->reset = 1;
  dt_bauhaus_slider_set_soft(g->white_point_source, p->white_point_source);
  dt_bauhaus_slider_set_soft(g->black_point_source, p->black_point_source);
  darktable.gui->reset = 0;

  sanitize_latitude(p, g);

  dt_iop_color_picker_reset(&g->color_picker, TRUE);

  dt_dev_add_history_item(darktable.develop, self, TRUE);
  gtk_widget_queue_draw(self->widget);
}

static void apply_autotune(dt_iop_module_t *self)
{
  dt_iop_filmic_gui_data_t *g = (dt_iop_filmic_gui_data_t *)self->gui_data;
  dt_iop_filmic_params_t *p = (dt_iop_filmic_params_t *)self->params;

  float noise = powf(2.0f, -16.0f);
  float XYZ[3] = { 0.0f };

  // Grey
  dt_Lab_to_XYZ(self->picked_color, XYZ);
  float grey = XYZ[1];
  p->grey_point_source = 100.f * grey;

  // Black
  dt_Lab_to_prophotorgb(self->picked_color_min, XYZ);
  float black = (XYZ[0] + XYZ[1] + XYZ[2]) / 3.0f;
  float EVmin = Log2Thres(black / (p->grey_point_source / 100.0f), noise);
  EVmin *= (1.0f + p->security_factor / 100.0f);

  // White
  dt_Lab_to_prophotorgb(self->picked_color_max, XYZ);
  float white = fmaxf(fmaxf(XYZ[0], XYZ[1]), XYZ[2]);
  float EVmax = Log2Thres(white / (p->grey_point_source / 100.0f), noise);
  EVmax *= (1.0f + p->security_factor / 100.0f);

  p->black_point_source = EVmin;
  p->white_point_source = EVmax;

  darktable.gui->reset = 1;
  dt_bauhaus_slider_set(g->grey_point_source, p->grey_point_source);
  dt_bauhaus_slider_set(g->black_point_source, p->black_point_source);
  dt_bauhaus_slider_set(g->white_point_source, p->white_point_source);
  darktable.gui->reset = 0;

  sanitize_latitude(p, g);

  dt_dev_add_history_item(darktable.develop, self, TRUE);
  gtk_widget_queue_draw(self->widget);
}

static int _iop_color_picker_get_set(dt_iop_module_t *self, GtkWidget *button)
{
  dt_iop_filmic_gui_data_t *g =  (dt_iop_filmic_gui_data_t *)self->gui_data;

  const int current_picker = g->which_colorpicker;

  g->which_colorpicker = DT_PICKPROFLOG_NONE;

  if(button == g->grey_point_source)
    g->which_colorpicker = DT_PICKPROFLOG_GREY_POINT;
  else if(button == g->black_point_source)
    g->which_colorpicker = DT_PICKPROFLOG_BLACK_POINT;
  else if(button == g->white_point_source)
    g->which_colorpicker = DT_PICKPROFLOG_WHITE_POINT;
  else if(button == g->auto_button)
    g->which_colorpicker = DT_PICKPROFLOG_AUTOTUNE;

  if (current_picker == g->which_colorpicker)
    return ALREADY_SELECTED;
  else
    return g->which_colorpicker;
}

static void _iop_color_picker_apply(struct dt_iop_module_t *self)
{
  dt_iop_filmic_gui_data_t *g = (dt_iop_filmic_gui_data_t *)self->gui_data;
  switch(g->which_colorpicker)
  {
     case DT_PICKPROFLOG_GREY_POINT:
       apply_auto_grey(self);
       break;
     case DT_PICKPROFLOG_BLACK_POINT:
       apply_auto_black(self);
       break;
     case DT_PICKPROFLOG_WHITE_POINT:
       apply_auto_white_point_source(self);
       break;
     case DT_PICKPROFLOG_AUTOTUNE:
       apply_autotune(self);
       break;
     default:
       break;
  }
}

static void _iop_color_picker_update(dt_iop_module_t *self)
{
  dt_iop_filmic_gui_data_t *g = (dt_iop_filmic_gui_data_t *)self->gui_data;
  const int which_colorpicker = g->which_colorpicker;
  dt_bauhaus_widget_set_quad_active(g->grey_point_source, which_colorpicker == DT_PICKPROFLOG_GREY_POINT);
  dt_bauhaus_widget_set_quad_active(g->black_point_source, which_colorpicker == DT_PICKPROFLOG_BLACK_POINT);
  dt_bauhaus_widget_set_quad_active(g->white_point_source, which_colorpicker == DT_PICKPROFLOG_WHITE_POINT);
  dt_bauhaus_widget_set_quad_active(g->auto_button, which_colorpicker == DT_PICKPROFLOG_AUTOTUNE);
}

static void _iop_color_picker_reset(struct dt_iop_module_t *self)
{
  dt_iop_filmic_gui_data_t *g = (dt_iop_filmic_gui_data_t *)self->gui_data;
  g->which_colorpicker = DT_PICKPROFLOG_NONE;
}

static void grey_point_source_callback(GtkWidget *slider, gpointer user_data)
{
  dt_iop_module_t *self = (dt_iop_module_t *)user_data;
  if(self->dt->gui->reset) return;
  dt_iop_filmic_gui_data_t *g = (dt_iop_filmic_gui_data_t *)self->gui_data;
  dt_iop_filmic_params_t *p = (dt_iop_filmic_params_t *)self->params;
  float prev_grey = p->grey_point_source;
  p->grey_point_source = dt_bauhaus_slider_get(slider);

  float grey_var = Log2(prev_grey / p->grey_point_source);
  p->black_point_source = p->black_point_source + grey_var;
  p->white_point_source = p->white_point_source + grey_var;

  darktable.gui->reset = 1;
  dt_bauhaus_slider_set_soft(g->white_point_source, p->white_point_source);
  dt_bauhaus_slider_set_soft(g->black_point_source, p->black_point_source);
  darktable.gui->reset = 0;

  dt_iop_color_picker_reset(&g->color_picker, TRUE);

  dt_dev_add_history_item(darktable.develop, self, TRUE);
  gtk_widget_queue_draw(self->widget);
}

static void white_point_source_callback(GtkWidget *slider, gpointer user_data)
{
  dt_iop_module_t *self = (dt_iop_module_t *)user_data;
  if(self->dt->gui->reset) return;
  dt_iop_filmic_params_t *p = (dt_iop_filmic_params_t *)self->params;
  dt_iop_filmic_gui_data_t *g = (dt_iop_filmic_gui_data_t *)self->gui_data;
  p->white_point_source = dt_bauhaus_slider_get(slider);

  sanitize_latitude(p, g);

  dt_iop_color_picker_reset(&g->color_picker, TRUE);

  dt_dev_add_history_item(darktable.develop, self, TRUE);
  gtk_widget_queue_draw(self->widget);
}

static void black_point_source_callback(GtkWidget *slider, gpointer user_data)
{
  dt_iop_module_t *self = (dt_iop_module_t *)user_data;
  if(self->dt->gui->reset) return;
  dt_iop_filmic_params_t *p = (dt_iop_filmic_params_t *)self->params;
  dt_iop_filmic_gui_data_t *g = (dt_iop_filmic_gui_data_t *)self->gui_data;
  p->black_point_source = dt_bauhaus_slider_get(slider);

  sanitize_latitude(p, g);

  dt_iop_color_picker_reset(&g->color_picker, TRUE);

  dt_dev_add_history_item(darktable.develop, self, TRUE);
  gtk_widget_queue_draw(self->widget);
}

static void grey_point_target_callback(GtkWidget *slider, gpointer user_data)
{
  dt_iop_module_t *self = (dt_iop_module_t *)user_data;
  if(self->dt->gui->reset) return;
  dt_iop_filmic_params_t *p = (dt_iop_filmic_params_t *)self->params;
  dt_iop_filmic_gui_data_t *g = (dt_iop_filmic_gui_data_t *)self->gui_data;
  p->grey_point_target = dt_bauhaus_slider_get(slider);
  dt_iop_color_picker_reset(&g->color_picker, TRUE);
  dt_dev_add_history_item(darktable.develop, self, TRUE);
  gtk_widget_queue_draw(self->widget);
}

static void latitude_stops_callback(GtkWidget *slider, gpointer user_data)
{
  dt_iop_module_t *self = (dt_iop_module_t *)user_data;
  if(self->dt->gui->reset) return;
  dt_iop_filmic_params_t *p = (dt_iop_filmic_params_t *)self->params;
  dt_iop_filmic_gui_data_t *g = (dt_iop_filmic_gui_data_t *)self->gui_data;

  p->latitude_stops = dt_bauhaus_slider_get(slider);

  sanitize_latitude(p, g);

  dt_iop_color_picker_reset(&g->color_picker, TRUE);
  dt_dev_add_history_item(darktable.develop, self, TRUE);
  gtk_widget_queue_draw(self->widget);
}

static void contrast_callback(GtkWidget *slider, gpointer user_data)
{
  dt_iop_module_t *self = (dt_iop_module_t *)user_data;
  if(self->dt->gui->reset) return;
  dt_iop_filmic_params_t *p = (dt_iop_filmic_params_t *)self->params;
  dt_iop_filmic_gui_data_t *g = (dt_iop_filmic_gui_data_t *)self->gui_data;
  p->contrast = dt_bauhaus_slider_get(slider);
  dt_iop_color_picker_reset(&g->color_picker, TRUE);
  dt_dev_add_history_item(darktable.develop, self, TRUE);
  gtk_widget_queue_draw(self->widget);
}

static void saturation_callback(GtkWidget *slider, gpointer user_data)
{
  dt_iop_module_t *self = (dt_iop_module_t *)user_data;
  if(self->dt->gui->reset) return;
  dt_iop_filmic_params_t *p = (dt_iop_filmic_params_t *)self->params;
<<<<<<< HEAD
  p->saturation = logf(9.0f * dt_bauhaus_slider_get(slider)/100.0 + 1.0f) / logf(10.0f) * 100.0f;
=======
  dt_iop_filmic_gui_data_t *g = (dt_iop_filmic_gui_data_t *)self->gui_data;
  p->saturation = dt_bauhaus_slider_get(slider);
  dt_iop_color_picker_reset(&g->color_picker, TRUE);
>>>>>>> e4d9e34d
  dt_dev_add_history_item(darktable.develop, self, TRUE);
}

static void white_point_target_callback(GtkWidget *slider, gpointer user_data)
{
  dt_iop_module_t *self = (dt_iop_module_t *)user_data;
  if(self->dt->gui->reset) return;
  dt_iop_filmic_params_t *p = (dt_iop_filmic_params_t *)self->params;
  dt_iop_filmic_gui_data_t *g = (dt_iop_filmic_gui_data_t *)self->gui_data;
  p->white_point_target = dt_bauhaus_slider_get(slider);
  dt_iop_color_picker_reset(&g->color_picker, TRUE);
  dt_dev_add_history_item(darktable.develop, self, TRUE);
  gtk_widget_queue_draw(self->widget);
}

static void black_point_target_callback(GtkWidget *slider, gpointer user_data)
{
  dt_iop_module_t *self = (dt_iop_module_t *)user_data;
  if(self->dt->gui->reset) return;
  dt_iop_filmic_params_t *p = (dt_iop_filmic_params_t *)self->params;
  dt_iop_filmic_gui_data_t *g = (dt_iop_filmic_gui_data_t *)self->gui_data;
  p->black_point_target = dt_bauhaus_slider_get(slider);
  dt_iop_color_picker_reset(&g->color_picker, TRUE);
  dt_dev_add_history_item(darktable.develop, self, TRUE);
  gtk_widget_queue_draw(self->widget);
}

static void output_power_callback(GtkWidget *slider, gpointer user_data)
{
  dt_iop_module_t *self = (dt_iop_module_t *)user_data;
  if(self->dt->gui->reset) return;
  dt_iop_filmic_params_t *p = (dt_iop_filmic_params_t *)self->params;
  dt_iop_filmic_gui_data_t *g = (dt_iop_filmic_gui_data_t *)self->gui_data;
  p->output_power = dt_bauhaus_slider_get(slider);
  dt_iop_color_picker_reset(&g->color_picker, TRUE);
  dt_dev_add_history_item(darktable.develop, self, TRUE);
  gtk_widget_queue_draw(self->widget);
}

static void balance_callback(GtkWidget *slider, gpointer user_data)
{
  dt_iop_module_t *self = (dt_iop_module_t *)user_data;
  if(self->dt->gui->reset) return;
  dt_iop_filmic_params_t *p = (dt_iop_filmic_params_t *)self->params;
  dt_iop_filmic_gui_data_t *g = (dt_iop_filmic_gui_data_t *)self->gui_data;
  p->balance = dt_bauhaus_slider_get(slider);
  dt_iop_color_picker_reset(&g->color_picker, TRUE);
  dt_dev_add_history_item(darktable.develop, self, TRUE);
  gtk_widget_queue_draw(self->widget);
}

static void interpolator_callback(GtkWidget *widget, dt_iop_module_t *self)
{
  if(darktable.gui->reset) return;
  dt_iop_filmic_params_t *p = (dt_iop_filmic_params_t *)self->params;
  dt_iop_filmic_gui_data_t *g = (dt_iop_filmic_gui_data_t *)self->gui_data;
  dt_iop_color_picker_reset(&g->color_picker, TRUE);
  const int combo = dt_bauhaus_combobox_get(widget);
  if(combo == 0) p->interpolator = CUBIC_SPLINE;
  if(combo == 1) p->interpolator = CATMULL_ROM;
  if(combo == 2) p->interpolator = MONOTONE_HERMITE;
  if(combo == 3) p->interpolator = 3; // Optimized
  dt_dev_add_history_item(darktable.develop, self, TRUE);
  gtk_widget_queue_draw(self->widget);
}

static void preserve_color_callback(GtkWidget *widget, dt_iop_module_t *self)
{
  if(darktable.gui->reset) return;
  dt_iop_filmic_params_t *p = (dt_iop_filmic_params_t *)self->params;
  p->preserve_color = gtk_toggle_button_get_active(GTK_TOGGLE_BUTTON(widget));
  dt_dev_add_history_item(darktable.develop, self, TRUE);
}

void gui_focus(struct dt_iop_module_t *self, gboolean in)
{
  dt_iop_filmic_gui_data_t *g = (dt_iop_filmic_gui_data_t *)self->gui_data;
  if(!in) dt_iop_color_picker_reset(&g->color_picker, TRUE);
}

void compute_curve_lut(dt_iop_filmic_params_t *p, float *table, float *table_temp, int res, dt_iop_filmic_data_t *d)
{
  dt_draw_curve_t *curve;

  const float white_source = p->white_point_source;
  const float black_source = p->black_point_source;
  const float dynamic_range = white_source - black_source;

  // luminance after log encoding
  const float black_log = 0.0f; // assumes user set log as in the autotuner
  const float grey_log = fabsf(p->black_point_source) / dynamic_range;
  const float white_log = 1.0f; // assumes user set log as in the autotuner

  // target luminance desired after filmic curve
  const float black_display = CLAMP(p->black_point_target, 0.0f, p->grey_point_target) / 100.0f; // in %
  const float grey_display = powf(CLAMP(p->grey_point_target, p->black_point_target, p->white_point_target) / 100.0f, 1.0f / (p->output_power));
  const float white_display = CLAMP(p->white_point_target, p->grey_point_target, 100.0f)  / 100.0f; // in %

  const float latitude = CLAMP(p->latitude_stops, 0.01f, dynamic_range * 0.99f);
  const float balance = CLAMP(p->balance, 0.0f, 50.0f) / 100.0f; // in %

  float contrast = p->contrast;
  if (contrast < grey_display / grey_log)
  {
    // We need grey_display - (contrast * grey_log) <= 0.0
    contrast = 1.0001f * grey_display / grey_log;
  }

  // nodes for mapping from log encoding to desired target luminance
  // X coordinates
  float toe_log = 0.0f +
                        ((fabsf(black_source)) *
                          (dynamic_range - latitude)
                          / dynamic_range / dynamic_range);

  toe_log = CLAMP(toe_log, 0.0f, grey_log);

  float shoulder_log = 1.0f -
                        ((white_source) *
                          (dynamic_range - latitude)
                          / dynamic_range / dynamic_range);

  shoulder_log = CLAMP(shoulder_log, grey_log, 1.0f);

  // interception
  float linear_intercept = grey_display - (contrast * grey_log);
  if (linear_intercept > 0.0f) linear_intercept = -0.001f;

  // y coordinates
  float toe_display = (toe_log * contrast + linear_intercept);
  toe_display = CLAMP(toe_display, 0.0f, grey_display);

  float shoulder_display = (shoulder_log * contrast + linear_intercept);
  shoulder_display = CLAMP(shoulder_display, grey_display, 1.0f);

  // Apply the highlights/shadows balance as a shift along the contrast slope
  const float norm = powf(powf(contrast, 2.0f) + 1.0f, 0.5f);

  // negative values drag to the left and compress the shadows, on the UI negative is the inverse
  const float coeff = -(dynamic_range - latitude) / dynamic_range * balance;
  const float offset_y = coeff * contrast /norm;

  toe_display += offset_y;
  toe_display = CLAMP(toe_display, 0.0f, grey_display);

  shoulder_display += offset_y;
  shoulder_display = CLAMP(shoulder_display, grey_display, 1.0f);

  toe_log += offset_y / contrast;
  toe_log = CLAMP(toe_log, 0.0f, grey_log);

  shoulder_log += offset_y / contrast;
  shoulder_log = CLAMP(shoulder_log, grey_log, 1.0f);

  /**
   * Now we have 3 segments :
   *  - x = [0.0 ; toe_log], curved part
   *  - x = [toe_log ; grey_log ; shoulder_log], linear part
   *  - x = [shoulder_log ; 1.0] curved part
   *
   * BUT : in case some nodes overlap, we need to remove them to avoid
   * degenerating of the curve
  **/

  // sanitize the nodes
  int TOE_LOST = FALSE;
  int SHOULDER_LOST = FALSE;

  if (toe_log == grey_log || toe_log == 0.0f || toe_display  == 0.0f || toe_display == grey_display)
  {
    TOE_LOST = TRUE;
  }
  if (shoulder_log == grey_log || shoulder_log == 1.0f || shoulder_display == grey_display || shoulder_display == 1.0f)
  {
    SHOULDER_LOST = TRUE;
  }

  // the cubic spline is extra sensitive to close nodes : they will produce cusps
  // it's no better for other splines, although not as bad
  if (toe_log < 0.001f || toe_display < 0.001f) TOE_LOST = TRUE;
  if (shoulder_log > 0.999f || shoulder_display > 0.999f) SHOULDER_LOST = TRUE;

  // Build the curve from the nodes
  int nodes;
  float x[5] = {1.0f};
  float y[5] = {1.0f};

  if (SHOULDER_LOST && !TOE_LOST)
  {
    // shoulder only broke - we remove it
    nodes = 4;
    x[0] = black_log;
    x[1] = toe_log;
    x[2] = grey_log;
    x[3] = white_log;

    y[0] = black_display;
    y[1] = toe_display;
    y[2] = grey_display;
    y[3] = white_display;

    if(d)
    {
      d->latitude_min = toe_log;
      d->latitude_max = white_log;
    }

    //(_("filmic curve using 4 nodes - highlights lost"));

  }
  else if (TOE_LOST && !SHOULDER_LOST)
  {
    // toe only broke - we remove it
    nodes = 4;

    x[0] = black_log;
    x[1] = grey_log;
    x[2] = shoulder_log;
    x[3] = white_log;

    y[0] = black_display;
    y[1] = grey_display;
    y[2] = shoulder_display;
    y[3] = white_display;

    if(d)
    {
      d->latitude_min = black_log;
      d->latitude_max = shoulder_log;
    }

    //dt_control_log(_("filmic curve using 4 nodes - shadows lost"));

  }
  else if (TOE_LOST && SHOULDER_LOST)
  {
    // toe and shoulder both broke - we remove them
    nodes = 3;

    x[0] = black_log;
    x[1] = grey_log;
    x[2] = white_log;

    y[0] = black_display;
    y[1] = grey_display;
    y[2] = white_display;

    if(d)
    {
      d->latitude_min = black_log;
      d->latitude_max = white_log;
    }

    //dt_control_log(_("filmic curve using 3 nodes - highlights & shadows lost"));

  }
  else
  {
    // everything OK
    nodes = 4;

    x[0] = black_log;
    x[1] = toe_log;
    //x[2] = grey_log,
    x[2] = shoulder_log;
    x[3] = white_log;

    y[0] = black_display;
    y[1] = toe_display;
    //y[2] = grey_display,
    y[2] = shoulder_display;
    y[3] = white_display;

    if(d)
    {
      d->latitude_min = toe_log;
      d->latitude_max = shoulder_log;
    }
  }

  if (p->interpolator != 3)
  {
    // Compute the interpolation
    curve = dt_draw_curve_new(0.0, 1.0, p->interpolator);
    for(int k = 0; k < nodes; k++) (void)dt_draw_curve_add_point(curve, x[k], y[k]);

    // Compute the LUT
    dt_draw_curve_calc_values(curve, 0.0f, 1.0f, res, NULL, table);
    dt_draw_curve_destroy(curve);

  }
  else
  {
    // Compute the monotonic interpolation
    curve = dt_draw_curve_new(0.0, 1.0, MONOTONE_HERMITE);
    for(int k = 0; k < nodes; k++) (void)dt_draw_curve_add_point(curve, x[k], y[k]);
    dt_draw_curve_calc_values(curve, 0.0f, 1.0f, res, NULL, table_temp);
    dt_draw_curve_destroy(curve);

    // Compute the cubic spline interpolation
    curve = dt_draw_curve_new(0.0, 1.0, CUBIC_SPLINE);
    for(int k = 0; k < nodes; k++) (void)dt_draw_curve_add_point(curve, x[k], y[k]);
    dt_draw_curve_calc_values(curve, 0.0f, 1.0f, res, NULL, table);
    dt_draw_curve_destroy(curve);

    // Average both LUT
#ifdef _OPENMP
#pragma omp parallel for SIMD() default(none) shared(table, table_temp, res) schedule(static)
#endif
    for(int k = 0; k < res; k++) table[k] = (table[k] + table_temp[k]) / 2.0f;
  }

}

void commit_params(dt_iop_module_t *self, dt_iop_params_t *p1, dt_dev_pixelpipe_t *pipe,
                   dt_dev_pixelpipe_iop_t *piece)
{
  dt_iop_filmic_params_t *p = (dt_iop_filmic_params_t *)p1;
  dt_iop_filmic_data_t *d = (dt_iop_filmic_data_t *)piece->data;

  d->preserve_color = p->preserve_color;

  // source luminance - Used only in the log encoding
  const float white_source = p->white_point_source;
  const float grey_source = p->grey_point_source / 100.0f; // in %
  const float black_source = p->black_point_source;
  const float dynamic_range = white_source - black_source;

  // luminance after log encoding
  const float grey_log = fabsf(p->black_point_source) / dynamic_range;

  // target luminance desired after filmic curve
  const float grey_display = powf(p->grey_point_target / 100.0f, 1.0f / (p->output_power));

  float contrast = p->contrast;
  if (contrast < grey_display / grey_log)
  {
    // We need grey_display - (contrast * grey_log) <= 0.0
    contrast = 1.0001f * grey_display / grey_log;
  }

  // commitproducts with no low-pass filter, you will increase the contrast of nois
  d->dynamic_range = dynamic_range;
  d->black_source = black_source;
  d->grey_source = grey_source;
  d->output_power = p->output_power;
  d->saturation = p->saturation;
  d->contrast = contrast;

  // compute the curves and their LUT
  compute_curve_lut(p, d->table, d->table_temp, 0x10000, d);

  // Build a window function based on the log.
  // This will be used to selectively desaturate the non-linear parts
  // to avoid over-saturation in the toe and shoulder.

  const float latitude = d->latitude_max - d->latitude_min;
  const float center = (d->latitude_max + d->latitude_min)/2.0f;
  const float saturation = d->saturation / 100.0f;
  const float sigma = saturation * saturation * latitude * latitude;

#ifdef _OPENMP
#pragma omp parallel for SIMD() default(none) shared(d) schedule(static)
#endif
  for(int k = 0; k < 65536; k++)
  {
    const float x = ((float)k) / 65536.0f;
    if (sigma != 0.0f)
    {
      d->grad_2[k] = expf(-0.5f * (center - x) * (center - x) / sigma);
    }
    else
    {
      d->grad_2[k] = 0.0f;
    }
  }

}

void init_pipe(dt_iop_module_t *self, dt_dev_pixelpipe_t *pipe, dt_dev_pixelpipe_iop_t *piece)
{
  piece->data = calloc(1, sizeof(dt_iop_filmic_data_t));
  self->commit_params(self, self->default_params, pipe, piece);
}

void cleanup_pipe(dt_iop_module_t *self, dt_dev_pixelpipe_t *pipe, dt_dev_pixelpipe_iop_t *piece)
{
  free(piece->data);
  piece->data = NULL;
}

void gui_update(dt_iop_module_t *self)
{
  dt_iop_module_t *module = (dt_iop_module_t *)self;
  dt_iop_filmic_gui_data_t *g = (dt_iop_filmic_gui_data_t *)self->gui_data;
  dt_iop_filmic_params_t *p = (dt_iop_filmic_params_t *)module->params;

  dt_iop_color_picker_reset(&g->color_picker, TRUE);

  self->color_picker_box[0] = self->color_picker_box[1] = .25f;
  self->color_picker_box[2] = self->color_picker_box[3] = .75f;
  self->color_picker_point[0] = self->color_picker_point[1] = 0.5f;

  dt_bauhaus_slider_set(g->white_point_source, p->white_point_source);
  dt_bauhaus_slider_set(g->grey_point_source, p->grey_point_source);
  dt_bauhaus_slider_set(g->black_point_source, p->black_point_source);
  dt_bauhaus_slider_set(g->security_factor, p->security_factor);
  dt_bauhaus_slider_set(g->white_point_target, p->white_point_target);
  dt_bauhaus_slider_set(g->grey_point_target, p->grey_point_target);
  dt_bauhaus_slider_set(g->black_point_target, p->black_point_target);
  dt_bauhaus_slider_set(g->output_power, p->output_power);
  dt_bauhaus_slider_set(g->latitude_stops, p->latitude_stops);
  dt_bauhaus_slider_set(g->contrast, p->contrast);
  dt_bauhaus_slider_set(g->saturation, (powf(10.0f, p->saturation/100.0f) - 1.0f) / 9.0f * 100.0f);
  dt_bauhaus_slider_set(g->balance, p->balance);

  dt_bauhaus_combobox_set(g->interpolator, p->interpolator);
  gtk_toggle_button_set_active(GTK_TOGGLE_BUTTON(g->preserve_color), p->preserve_color);

  gtk_widget_queue_draw(self->widget);

}

void init(dt_iop_module_t *module)
{
  module->params = calloc(1, sizeof(dt_iop_filmic_params_t));
  module->default_params = calloc(1, sizeof(dt_iop_filmic_params_t));
  module->default_enabled = 0;
  module->priority = 642; // module order created by iop_dependencies.py, do not edit!
  module->params_size = sizeof(dt_iop_filmic_params_t);
  module->gui_data = NULL;

  dt_iop_filmic_params_t tmp
    = (dt_iop_filmic_params_t){
                                 .grey_point_source   = 18, // source grey
                                 .black_point_source  = -7.0,  // source black
                                 .white_point_source  = 3.0,  // source white
                                 .security_factor     = 0.0,  // security factor
                                 .grey_point_target   = 18.0, // target grey
                                 .black_point_target  = 0.0,  // target black
                                 .white_point_target  = 100.0,  // target white
                                 .output_power        = 2.2,  // target power (~ gamma)
                                 .latitude_stops      = 2.0,  // intent latitude
                                 .contrast            = 1.333,  // intent contrast
                                 .saturation          = 50.0,   // intent saturation
                                 .balance             = 0.0, // balance shadows/highlights
                                 .interpolator        = CUBIC_SPLINE, //interpolator
                                 .preserve_color      = 0, // run the saturated variant
                              };
  memcpy(module->params, &tmp, sizeof(dt_iop_filmic_params_t));
  memcpy(module->default_params, &tmp, sizeof(dt_iop_filmic_params_t));
}

void init_global(dt_iop_module_so_t *module)
{
  const int program = 22; // filmic.cl, from programs.conf
  dt_iop_filmic_global_data_t *gd
      = (dt_iop_filmic_global_data_t *)malloc(sizeof(dt_iop_filmic_global_data_t));

  module->data = gd;
  gd->kernel_filmic = dt_opencl_create_kernel(program, "filmic");
}

void cleanup(dt_iop_module_t *module)
{
  free(module->params);
  module->params = NULL;
}

void cleanup_global(dt_iop_module_so_t *module)
{
  dt_iop_filmic_global_data_t *gd = (dt_iop_filmic_global_data_t *)module->data;
  dt_opencl_free_kernel(gd->kernel_filmic);
  free(module->data);
  module->data = NULL;
}

void gui_reset(dt_iop_module_t *self)
{
  dt_iop_filmic_gui_data_t *g = (dt_iop_filmic_gui_data_t *)self->gui_data;
  dt_iop_color_picker_reset(&g->color_picker, TRUE);
}

static gboolean dt_iop_tonecurve_draw(GtkWidget *widget, cairo_t *crf, gpointer user_data)
{
  dt_iop_module_t *self = (dt_iop_module_t *)user_data;
  dt_iop_filmic_gui_data_t *c = (dt_iop_filmic_gui_data_t *)self->gui_data;
  dt_iop_filmic_params_t *p = (dt_iop_filmic_params_t *)self->params;
  compute_curve_lut(p, c->table, c->table_temp, 256, NULL);

  const int inset = DT_GUI_CURVE_EDITOR_INSET;
  GtkAllocation allocation;
  gtk_widget_get_allocation(widget, &allocation);
  int width = allocation.width, height = allocation.height;
  cairo_surface_t *cst = dt_cairo_image_surface_create(CAIRO_FORMAT_ARGB32, width, height);
  cairo_t *cr = cairo_create(cst);

  // clear bg
  cairo_set_source_rgb(cr, .2, .2, .2);
  cairo_paint(cr);

  cairo_translate(cr, inset, inset);
  width -= 2 * inset;
  height -= 2 * inset;

  cairo_set_source_rgb(cr, .3, .3, .3);
  cairo_rectangle(cr, 0, 0, width, height);
  cairo_fill(cr);

  // draw grid
  cairo_set_line_width(cr, DT_PIXEL_APPLY_DPI(.4));
  cairo_set_source_rgb(cr, .1, .1, .1);
  dt_draw_grid(cr, 4, 0, 0, width, height);

  // draw curve
  cairo_set_line_width(cr, DT_PIXEL_APPLY_DPI(2.));
  cairo_set_source_rgb(cr, .9, .9, .9);
  cairo_move_to(cr, 0, height * (1.0 - c->table[0]));

  for(int k = 1; k < 256; k++)
  {
    cairo_line_to(cr, k * width / 255.0, (double)height * (1.0 - c->table[k]));
  }
  cairo_stroke(cr);
  cairo_destroy(cr);
  cairo_set_source_surface(crf, cst, 0, 0);
  cairo_paint(crf);
  cairo_surface_destroy(cst);
  return TRUE;
}

void gui_init(dt_iop_module_t *self)
{
  self->gui_data = malloc(sizeof(dt_iop_filmic_gui_data_t));
  dt_iop_filmic_gui_data_t *g = (dt_iop_filmic_gui_data_t *)self->gui_data;
  dt_iop_filmic_params_t *p = (dt_iop_filmic_params_t *)self->params;

  self->widget = gtk_box_new(GTK_ORIENTATION_VERTICAL, DT_BAUHAUS_SPACE);
  dt_gui_add_help_link(self->widget, dt_get_help_url(self->op));

  g->area = GTK_DRAWING_AREA(dtgtk_drawing_area_new_with_aspect_ratio(1.0));
  gtk_box_pack_start(GTK_BOX(self->widget), GTK_WIDGET(g->area), TRUE, TRUE, 0);
  gtk_widget_set_tooltip_text(GTK_WIDGET(g->area), _("double click to reset curve"));
  g_signal_connect(G_OBJECT(g->area), "draw", G_CALLBACK(dt_iop_tonecurve_draw), self);

  gtk_box_pack_start(GTK_BOX(self->widget), dt_ui_section_label_new(_("logarithmic shaper")), FALSE, FALSE, 5);

  // grey_point_source slider
  g->grey_point_source = dt_bauhaus_slider_new_with_range(self, 0.1, 100., 0.1, p->grey_point_source, 2);
  dt_bauhaus_widget_set_label(g->grey_point_source, NULL, _("middle grey luminance"));
  gtk_box_pack_start(GTK_BOX(self->widget), g->grey_point_source, TRUE, TRUE, 0);
  dt_bauhaus_slider_set_format(g->grey_point_source, "%.2f %%");
  gtk_widget_set_tooltip_text(g->grey_point_source, _("adjust to match the average luminance of the subject.\n"
                                                      "except in back-lighting situations, this should be around 18%."));
  g_signal_connect(G_OBJECT(g->grey_point_source), "value-changed", G_CALLBACK(grey_point_source_callback), self);
  dt_bauhaus_widget_set_quad_paint(g->grey_point_source, dtgtk_cairo_paint_colorpicker, CPF_STYLE_FLAT | CPF_DO_NOT_USE_BORDER, NULL);
  dt_bauhaus_widget_set_quad_toggle(g->grey_point_source, TRUE);
  g_signal_connect(G_OBJECT(g->grey_point_source), "quad-pressed", G_CALLBACK(dt_iop_color_picker_callback), &g->color_picker);

  // White slider
  g->white_point_source = dt_bauhaus_slider_new_with_range(self, 0.5, 16.0, 0.1, p->white_point_source, 2);
  dt_bauhaus_widget_set_label(g->white_point_source, NULL, _("white relative exposure"));
  gtk_box_pack_start(GTK_BOX(self->widget), g->white_point_source, TRUE, TRUE, 0);
  dt_bauhaus_slider_set_format(g->white_point_source, "%.2f EV");
  gtk_widget_set_tooltip_text(g->white_point_source, _("number of stops between middle grey and pure white\nthis is a reading a posemeter would give you on the scene"));
  g_signal_connect(G_OBJECT(g->white_point_source), "value-changed", G_CALLBACK(white_point_source_callback), self);
  dt_bauhaus_widget_set_quad_paint(g->white_point_source, dtgtk_cairo_paint_colorpicker, CPF_STYLE_FLAT | CPF_DO_NOT_USE_BORDER, NULL);
  dt_bauhaus_widget_set_quad_toggle(g->white_point_source, TRUE);
  g_signal_connect(G_OBJECT(g->white_point_source), "quad-pressed", G_CALLBACK(dt_iop_color_picker_callback), &g->color_picker);

  // Black slider
  g->black_point_source = dt_bauhaus_slider_new_with_range(self, -16.0, -0.5, 0.1, p->black_point_source, 2);
  dt_bauhaus_widget_set_label(g->black_point_source, NULL, _("black relative exposure"));
  gtk_box_pack_start(GTK_BOX(self->widget), g->black_point_source, TRUE, TRUE, 0);
  dt_bauhaus_slider_set_format(g->black_point_source, "%.2f EV");
  gtk_widget_set_tooltip_text(g->black_point_source, _("number of stops between middle grey and pure black\nthis is a reading a posemeter would give you on the scene"));
  g_signal_connect(G_OBJECT(g->black_point_source), "value-changed", G_CALLBACK(black_point_source_callback), self);
  dt_bauhaus_widget_set_quad_paint(g->black_point_source, dtgtk_cairo_paint_colorpicker, CPF_STYLE_FLAT | CPF_DO_NOT_USE_BORDER, NULL);
  dt_bauhaus_widget_set_quad_toggle(g->black_point_source, TRUE);
  g_signal_connect(G_OBJECT(g->black_point_source), "quad-pressed", G_CALLBACK(dt_iop_color_picker_callback), &g->color_picker);

  // Security factor
  g->security_factor = dt_bauhaus_slider_new_with_range(self, -200., 200., 1.0, p->security_factor, 2);
  dt_bauhaus_widget_set_label(g->security_factor, NULL, _("auto tuning safety factor"));
  dt_bauhaus_widget_set_label(g->security_factor, NULL, _("safety factor"));
  gtk_box_pack_start(GTK_BOX(self->widget), g->security_factor, TRUE, TRUE, 0);
  dt_bauhaus_slider_set_format(g->security_factor, "%.2f %%");
  gtk_widget_set_tooltip_text(g->security_factor, _("enlarge or shrink the computed dynamic range\n"
                                                    "useful in conjunction with \"auto tune levels\""));
  g_signal_connect(G_OBJECT(g->security_factor), "value-changed", G_CALLBACK(security_threshold_callback), self);

  // Auto tune slider
  g->auto_button = dt_bauhaus_combobox_new(self);
  dt_bauhaus_widget_set_label(g->auto_button, NULL, _("auto tune levels"));
  dt_bauhaus_widget_set_quad_paint(g->auto_button, dtgtk_cairo_paint_colorpicker,
                                   CPF_STYLE_FLAT | CPF_DO_NOT_USE_BORDER, NULL);
  dt_bauhaus_widget_set_quad_toggle(g->auto_button, TRUE);
  g_signal_connect(G_OBJECT(g->auto_button), "quad-pressed", G_CALLBACK(dt_iop_color_picker_callback), &g->color_picker);
  gtk_widget_set_tooltip_text(g->auto_button, _("make an optimization with some guessing"));
  gtk_box_pack_start(GTK_BOX(self->widget), g->auto_button, TRUE, TRUE, 0);

  gtk_box_pack_start(GTK_BOX(self->widget), dt_ui_section_label_new(_("filmic S curve")), FALSE, FALSE, 5);

  // contrast slider
  g->contrast = dt_bauhaus_slider_new_with_range(self, 1., 4., 0.01, p->contrast, 3);
  dt_bauhaus_widget_set_label(g->contrast, NULL, _("contrast"));
  gtk_box_pack_start(GTK_BOX(self->widget), g->contrast, TRUE, TRUE, 0);
  gtk_widget_set_tooltip_text(g->contrast, _("slope of the linear part of the curve"));
  g_signal_connect(G_OBJECT(g->contrast), "value-changed", G_CALLBACK(contrast_callback), self);

  // latitude slider
  g->latitude_stops = dt_bauhaus_slider_new_with_range(self, 1.0, 16.0, 0.05, p->latitude_stops, 3);
  dt_bauhaus_widget_set_label(g->latitude_stops, NULL, _("latitude"));
  dt_bauhaus_slider_set_format(g->latitude_stops, "%.2f EV");
  gtk_box_pack_start(GTK_BOX(self->widget), g->latitude_stops, TRUE, TRUE, 0);
  gtk_widget_set_tooltip_text(g->latitude_stops, _("linearity domain in the middle of the curve\n"
                                                   "increase to get more contrast at the extreme luminances"));
  g_signal_connect(G_OBJECT(g->latitude_stops), "value-changed", G_CALLBACK(latitude_stops_callback), self);

  // balance slider
  g->balance = dt_bauhaus_slider_new_with_range(self, -50., 50., 1.0, p->balance, 2);
  dt_bauhaus_widget_set_label(g->balance, NULL, _("balance shadows-highlights"));
  gtk_box_pack_start(GTK_BOX(self->widget), g->balance, TRUE, TRUE, 0);
  dt_bauhaus_slider_set_format(g->balance, "%.2f %%");
  gtk_widget_set_tooltip_text(g->balance, _("gives more room to shadows or highlights, to protect the details"));
  g_signal_connect(G_OBJECT(g->balance), "value-changed", G_CALLBACK(balance_callback), self);

  // saturation slider
  g->saturation = dt_bauhaus_slider_new_with_range(self, 0., 100., 0.1, (powf(10.0f, p->saturation/100.0f) - 1.0f) / 9.0f *100.0f, 2);
  dt_bauhaus_widget_set_label(g->saturation, NULL, _("saturation"));
  dt_bauhaus_slider_set_format(g->saturation, "%.2f %%");
  gtk_box_pack_start(GTK_BOX(self->widget), g->saturation, TRUE, TRUE, 0);
  gtk_widget_set_tooltip_text(g->saturation, _("desaturates the output, if the contrast adjustment\n"
                                               "produces over-saturation in shadows"));
  g_signal_connect(G_OBJECT(g->saturation), "value-changed", G_CALLBACK(saturation_callback), self);

    /* From src/common/curve_tools.h :
    #define CUBIC_SPLINE 0
    #define CATMULL_ROM 1
    #define MONOTONE_HERMITE 2
  */
  g->interpolator = dt_bauhaus_combobox_new(self);
  dt_bauhaus_widget_set_label(g->interpolator, NULL, _("intent"));
  dt_bauhaus_combobox_add(g->interpolator, _("contrasted")); // cubic spline
  dt_bauhaus_combobox_add(g->interpolator, _("faded")); // centripetal spline
  dt_bauhaus_combobox_add(g->interpolator, _("linear")); // monotonic spline
  dt_bauhaus_combobox_add(g->interpolator, _("optimized")); // monotonic spline
  gtk_box_pack_start(GTK_BOX(self->widget), g->interpolator , TRUE, TRUE, 0);
  gtk_widget_set_tooltip_text(g->interpolator, _("change this method if you see reversed contrast or faded blacks"));
  g_signal_connect(G_OBJECT(g->interpolator), "value-changed", G_CALLBACK(interpolator_callback), self);

  // Preserve color
  g->preserve_color = gtk_check_button_new_with_label(_("preserve the chrominance"));
  gtk_toggle_button_set_active (GTK_TOGGLE_BUTTON(g->preserve_color), p->preserve_color);
  gtk_widget_set_tooltip_text(g->preserve_color, _("ensure the original color are preserved\n"
                                                   "may produce over-saturated colors and reinforce lens chromatic aberrations"));
  gtk_box_pack_start(GTK_BOX(self->widget), g->preserve_color , TRUE, TRUE, 0);
  g_signal_connect(G_OBJECT(g->preserve_color), "toggled", G_CALLBACK(preserve_color_callback), self);


  gtk_box_pack_start(GTK_BOX(self->widget), dt_ui_section_label_new(_("destination/display")), FALSE, FALSE, 5);


  // Black slider
  g->black_point_target = dt_bauhaus_slider_new_with_range(self, 0.0, 100.0, 1, p->black_point_target, 2);
  dt_bauhaus_widget_set_label(g->black_point_target, NULL, _("black luminance"));
  gtk_box_pack_start(GTK_BOX(self->widget), g->black_point_target, TRUE, TRUE, 0);
  dt_bauhaus_slider_set_format(g->black_point_target, "%.2f %%");
  gtk_widget_set_tooltip_text(g->black_point_target, _("luminance of output pure black, "
                                                        "this should be 0%\nexcept if you want a faded look"));
  g_signal_connect(G_OBJECT(g->black_point_target), "value-changed", G_CALLBACK(black_point_target_callback), self);

  // grey_point_source slider
  g->grey_point_target = dt_bauhaus_slider_new_with_range(self, 0.1, 50., 0.5, p->grey_point_target, 2);
  dt_bauhaus_widget_set_label(g->grey_point_target, NULL, _("middle grey destination"));
  gtk_box_pack_start(GTK_BOX(self->widget), g->grey_point_target, TRUE, TRUE, 0);
  dt_bauhaus_slider_set_format(g->grey_point_target, "%.2f %%");
  gtk_widget_set_tooltip_text(g->grey_point_target, _("midde grey value of the target display or color space.\n"
                                                      "you should never touch that unless you know what you are doing."));
  g_signal_connect(G_OBJECT(g->grey_point_target), "value-changed", G_CALLBACK(grey_point_target_callback), self);

  // White slider
  g->white_point_target = dt_bauhaus_slider_new_with_range(self, 0.0, 100.0, 1., p->white_point_target, 2);
  dt_bauhaus_widget_set_label(g->white_point_target, NULL, _("white luminance"));
  gtk_box_pack_start(GTK_BOX(self->widget), g->white_point_target, TRUE, TRUE, 0);
  dt_bauhaus_slider_set_format(g->white_point_target, "%.2f %%");
  gtk_widget_set_tooltip_text(g->white_point_target, _("luminance of output pure white, "
                                                        "this should be 100%\nexcept if you want a faded look"));
  g_signal_connect(G_OBJECT(g->white_point_target), "value-changed", G_CALLBACK(white_point_target_callback), self);

  // power/gamma slider
  g->output_power = dt_bauhaus_slider_new_with_range(self, 1.0, 2.4, 0.1, p->output_power, 2);
  dt_bauhaus_widget_set_label(g->output_power, NULL, _("destination power factor"));
  gtk_box_pack_start(GTK_BOX(self->widget), g->output_power, TRUE, TRUE, 0);
  gtk_widget_set_tooltip_text(g->output_power, _("power or gamma of the transfer function of the display or color space.\n"
                                                  "you should never touch that unless you know what you are doing."));
  g_signal_connect(G_OBJECT(g->output_power), "value-changed", G_CALLBACK(output_power_callback), self);

  init_picker(&g->color_picker,
              self,
              _iop_color_picker_get_set,
              _iop_color_picker_apply,
              _iop_color_picker_reset,
              _iop_color_picker_update);
}


void gui_cleanup(dt_iop_module_t *self)
{
  free(self->gui_data);
  self->gui_data = NULL;
}

// modelines: These editor modelines have been set for all relevant files by tools/update_modelines.sh
// vim: shiftwidth=2 expandtab tabstop=2 cindent
// kate: tab-indents: off; indent-width 2; replace-tabs on; indent-mode cstyle; remove-trailing-spaces modified;<|MERGE_RESOLUTION|>--- conflicted
+++ resolved
@@ -878,13 +878,8 @@
   dt_iop_module_t *self = (dt_iop_module_t *)user_data;
   if(self->dt->gui->reset) return;
   dt_iop_filmic_params_t *p = (dt_iop_filmic_params_t *)self->params;
-<<<<<<< HEAD
   p->saturation = logf(9.0f * dt_bauhaus_slider_get(slider)/100.0 + 1.0f) / logf(10.0f) * 100.0f;
-=======
-  dt_iop_filmic_gui_data_t *g = (dt_iop_filmic_gui_data_t *)self->gui_data;
-  p->saturation = dt_bauhaus_slider_get(slider);
   dt_iop_color_picker_reset(&g->color_picker, TRUE);
->>>>>>> e4d9e34d
   dt_dev_add_history_item(darktable.develop, self, TRUE);
 }
 
