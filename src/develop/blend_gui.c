/*
    This file is part of darktable,
    copyright (c) 2009--2012 johannes hanika.
    copyright (c) 2011 Henrik Andersson.
    copyright (c) 2012 Ulrich Pegelow

    darktable is free software: you can redistribute it and/or modify
    it under the terms of the GNU General Public License as published by
    the Free Software Foundation, either version 3 of the License, or
    (at your option) any later version.

    darktable is distributed in the hope that it will be useful,
    but WITHOUT ANY WARRANTY; without even the implied warranty of
    MERCHANTABILITY or FITNESS FOR A PARTICULAR PURPOSE.  See the
    GNU General Public License for more details.

    You should have received a copy of the GNU General Public License
    along with darktable.  If not, see <http://www.gnu.org/licenses/>.
*/
#include "bauhaus/bauhaus.h"
#include "common/opencl.h"
#include "common/dtpthread.h"
#include "common/debug.h"
#include "control/control.h"
#include "develop/imageop.h"
#include "develop/develop.h"
#include "develop/blend.h"
#include "develop/tiling.h"
#include "gui/accelerators.h"
#include "gui/gtk.h"
#include "gui/presets.h"
#include "dtgtk/button.h"
#include "dtgtk/icon.h"
#include "dtgtk/tristatebutton.h"
#include "dtgtk/slider.h"
#include "dtgtk/tristatebutton.h"
#include "dtgtk/gradientslider.h"
#include "dtgtk/label.h"

#include <strings.h>
#include <assert.h>
#include <math.h>
#include <stdlib.h>
#include <string.h>
#include <gmodule.h>
#include <xmmintrin.h>


#define CLAMP_RANGE(x,y,z)      (CLAMP(x,y,z))

typedef enum _iop_gui_blendif_channel_t
{
  ch_L     = 0,
  ch_a     = 1,
  ch_b     = 2,
  ch_gray  = 0,
  ch_red   = 1,
  ch_green = 2,
  ch_blue  = 3,
  ch_max   = 4
}
_iop_gui_blendif_channel_t;


typedef struct _iop_gui_blendif_colorstop_t
{
  float stoppoint;
  GdkColor color;
}
_iop_gui_blendif_colorstop_t;


static void
_blendif_scale(dt_iop_colorspace_type_t cst, const float *in, float *out)
{
  switch(cst)
  {
    case iop_cs_Lab:
      out[0] = CLAMP_RANGE(in[0] / 100.0f, 0.0f, 1.0f);
      out[1] = CLAMP_RANGE((in[1] + 128.0f)/256.0f, 0.0f, 1.0f);
      out[2] = CLAMP_RANGE((in[2] + 128.0f)/256.0f, 0.0f, 1.0f);
      out[3] = -1.0f;
    break;
    case iop_cs_rgb:
      out[0] = CLAMP_RANGE(0.3f*in[0] + 0.59f*in[1] + 0.11f*in[2], 0.0f, 1.0f);
      out[1] = CLAMP_RANGE(in[0], 0.0f, 1.0f);
      out[2] = CLAMP_RANGE(in[1], 0.0f, 1.0f);
      out[3] = CLAMP_RANGE(in[2], 0.0f, 1.0f);
    break;
    default:
      out[0] = out[1] = out[2] = out[3] = -1.0f;
  }
}

static void
_blendif_cook(dt_iop_colorspace_type_t cst, const float *in, float *out)
{
  switch(cst)
  {
    case iop_cs_Lab:
      out[0] = in[0];
      out[1] = in[1];
      out[2] = in[2];
      out[3] = -1.0f;
    break;
    case iop_cs_rgb:
      out[0] = (0.3f*in[0] + 0.59f*in[1] + 0.11f*in[2])*255.0f;
      out[1] = in[0]*255.0f;
      out[2] = in[1]*255.0f;
      out[3] = in[2]*255.0f;
    break;
    default:
      out[0] = out[1] = out[2] = out[3] = -1.0f;
  }
}



static void
_blendif_scale_print_L(float value, char *string, int n)
{
  snprintf(string, n, "%-4.0f", value*100.0f);
}

static void
_blendif_scale_print_ab(float value, char *string, int n)
{
  snprintf(string, n, "%-4.0f", value*256.0f-128.0f);
}

static void
_blendif_scale_print_rgb(float value, char *string, int n)
{
  snprintf(string, n, "%-4.0f", value*255.0f);
}


static void
_blendop_mode_callback (GtkWidget *combo, dt_iop_gui_blend_data_t *data)
{
  data->module->blend_params->mode = data->modes[dt_bauhaus_combobox_get(data->blend_modes_combo)].mode;
  if(data->module->blend_params->mode != DEVELOP_BLEND_DISABLED)
  {
    gtk_widget_show(data->opacity_slider);
    if(data->blendif_support)
    {
      gtk_widget_show(data->blendif_enable);
      if(dt_bauhaus_combobox_get(data->blendif_enable))
        gtk_widget_show(GTK_WIDGET(data->blendif_box));
    }
  }
  else
  {
    gtk_widget_hide(data->opacity_slider);
    if(data->blendif_support)
    {
      gtk_widget_hide(GTK_WIDGET(data->blendif_enable));
      gtk_widget_hide(GTK_WIDGET(data->blendif_box));
    }
  }
  dt_dev_add_history_item(darktable.develop, data->module, TRUE);
}

static void
_blendop_opacity_callback (GtkWidget *slider, dt_iop_gui_blend_data_t *data)
{
  data->module->blend_params->opacity = dt_bauhaus_slider_get(slider);
  dt_dev_add_history_item(darktable.develop, data->module, TRUE);
}

static void
_blendop_blendif_callback(GtkWidget *b, dt_iop_gui_blend_data_t *data)
{
  if(dt_bauhaus_combobox_get(b))
  {
    data->module->blend_params->blendif |= (1<<31);
    gtk_widget_show(GTK_WIDGET(data->blendif_box));
  }
  else
  {
    gtk_widget_hide(GTK_WIDGET(data->blendif_box));
    data->module->blend_params->blendif &= ~(1<<31);
  }
  dt_dev_add_history_item(darktable.develop, data->module, TRUE);
}


static void
_blendop_blendif_upper_callback (GtkDarktableGradientSlider *slider, dt_iop_gui_blend_data_t *data)
{
  if(darktable.gui->reset) return;
  dt_develop_blend_params_t *bp = data->module->blend_params;

  int ch = data->channel;
  float *parameters = &(bp->blendif_parameters[16+4*ch]);

  for(int k=0; k < 4; k++)
    parameters[k] = dtgtk_gradient_slider_multivalue_get_value(slider, k);

  for(int k=0; k < 4 ; k++)
  {
    char text[256];
    (data->scale_print[ch])(parameters[k], text, 256);
    gtk_label_set_text(data->upper_label[k], text);
  }

  /** de-activate processing of this channel if maximum span is selected */
  if(parameters[1] == 0.0f && parameters[2] == 1.0f)
    bp->blendif &= ~(1<<(ch+4));
  else
    bp->blendif |= (1<<(ch+4));

  dt_dev_add_history_item(darktable.develop, data->module, TRUE);
}


static void
_blendop_blendif_lower_callback (GtkDarktableGradientSlider *slider, dt_iop_gui_blend_data_t *data)
{
  if(darktable.gui->reset) return;
  dt_develop_blend_params_t *bp = data->module->blend_params;

  int ch = data->channel;
  float *parameters = &(bp->blendif_parameters[4*ch]);
  
  for(int k=0; k < 4; k++)
    parameters[k] = dtgtk_gradient_slider_multivalue_get_value(slider, k);

  for(int k=0; k < 4 ; k++)
  {
    char text[256];
    (data->scale_print[ch])(parameters[k], text, 256);
    gtk_label_set_text(data->lower_label[k], text);
  }

  /** de-activate processing of this channel if maximum span is selected */
  if(parameters[1] == 0.0f && parameters[2] == 1.0f)
    bp->blendif &= ~(1<<ch);
  else
    bp->blendif |= (1<<ch);

  dt_dev_add_history_item(darktable.develop, data->module, TRUE);
}



static void
_blendop_blendif_tab_switch(GtkNotebook *notebook, GtkNotebookPage *notebook_page, guint page_num,dt_iop_gui_blend_data_t *data)
{
  data->channel = page_num;
  dt_iop_gui_update_blendif(data->module);
}


static void
_blendop_blendif_pick_toggled(GtkToggleButton *togglebutton, dt_iop_module_t *module)
{
  module->request_color_pick = gtk_toggle_button_get_active(togglebutton);
  if(darktable.gui->reset) return;

  
  /* set the area sample size*/
  if (module->request_color_pick)
    dt_lib_colorpicker_set_point(darktable.lib, 0.5, 0.5);
  
  if(module->off) gtk_toggle_button_set_active(GTK_TOGGLE_BUTTON(module->off), 1);
  dt_iop_request_focus(module);
}

static void
_blendop_blendif_showmask_toggled(GtkToggleButton *togglebutton, dt_iop_module_t *module)
{
  dt_develop_blend_params_t *bp = module->blend_params;

  module->request_mask_display = gtk_toggle_button_get_active(togglebutton);
  if(darktable.gui->reset) return;

  if(module->off) gtk_toggle_button_set_active(GTK_TOGGLE_BUTTON(module->off), 1);
  dt_iop_request_focus(module);

  // hack! in order to force instant redraw we toggle an unused bit in blendif params
  // TODO: need to find a better way to trigger redraw
  bp->blendif ^= (1<<30);
  dt_dev_add_history_item(darktable.develop, module, TRUE);
}


static gboolean
_blendop_blendif_expose(GtkWidget *widget, GdkEventExpose *event, dt_iop_module_t *module)
{
  if(darktable.gui->reset) return FALSE;

  dt_iop_gui_blend_data_t *data = module->blend_data;

  float picker_mean[4], picker_min[4], picker_max[4];
  float cooked[4];
  float *raw_mean, *raw_min, *raw_max;
  char text[256];
  GtkLabel *label;

  if(widget == GTK_WIDGET(data->lower_slider))
  {
    raw_mean = module->picked_color;
    raw_min = module->picked_color_min;
    raw_max = module->picked_color_max;
    label = data->lower_picker_label;
  }
  else
  {
    raw_mean = module->picked_output_color;
    raw_min = module->picked_output_color_min;
    raw_max = module->picked_output_color_max;
    label = data->upper_picker_label;
  }

  darktable.gui->reset = 1;
  if(module->request_color_pick)
  {
    _blendif_scale(data->csp, raw_mean, picker_mean);
    _blendif_scale(data->csp, raw_min, picker_min);
    _blendif_scale(data->csp, raw_max, picker_max);
    _blendif_cook(data->csp, raw_mean, cooked);

    snprintf(text, 256, "(%.1f)", cooked[data->channel]);

    dtgtk_gradient_slider_multivalue_set_picker_meanminmax(DTGTK_GRADIENT_SLIDER(widget), picker_mean[data->channel], picker_min[data->channel], picker_max[data->channel]);
    gtk_label_set_text(label, text);
  }
  else
  {
    dtgtk_gradient_slider_multivalue_set_picker(DTGTK_GRADIENT_SLIDER(widget), -1.0f);
    gtk_label_set_text(label, "");
  }
  darktable.gui->reset = 0;

  return FALSE;
}


void
dt_iop_gui_update_blendif(dt_iop_module_t *module)
{
  dt_iop_gui_blend_data_t *data = module->blend_data;
  dt_develop_blend_params_t *bp = module->blend_params;
  dt_develop_blend_params_t *dp = module->default_blendop_params;

  if (!data->blendif_support) return;

  float *iparameters = &(bp->blendif_parameters[4*data->channel]);
  float *oparameters = &(bp->blendif_parameters[16+4*data->channel]);
  float *idefaults = &(dp->blendif_parameters[4*data->channel]);
  float *odefaults = &(dp->blendif_parameters[16+4*data->channel]);
  char text[256];

  int reset = darktable.gui->reset;
  darktable.gui->reset = 1;

  for(int k=0; k < 4; k++)
  {
    dtgtk_gradient_slider_multivalue_set_value(data->lower_slider, iparameters[k], k);
    dtgtk_gradient_slider_multivalue_set_value(data->upper_slider, oparameters[k], k);
    dtgtk_gradient_slider_multivalue_set_resetvalue(data->lower_slider, idefaults[k], k);
    dtgtk_gradient_slider_multivalue_set_resetvalue(data->upper_slider, odefaults[k], k);
  }

  for(int k=0; k < 4 ; k++)
  {
    (data->scale_print[data->channel])(iparameters[k], text, 256);
    gtk_label_set_text(data->lower_label[k], text);
    (data->scale_print[data->channel])(oparameters[k], text, 256);
    gtk_label_set_text(data->upper_label[k], text);
  }

  dtgtk_gradient_slider_multivalue_set_stop(data->lower_slider, 0.0f, data->colors[data->channel][0]);
  dtgtk_gradient_slider_multivalue_set_stop(data->lower_slider, 0.5f, data->colors[data->channel][1]);
  dtgtk_gradient_slider_multivalue_set_stop(data->lower_slider, 1.0f, data->colors[data->channel][2]);

  dtgtk_gradient_slider_multivalue_set_stop(data->upper_slider, 0.0f, data->colors[data->channel][0]);
  dtgtk_gradient_slider_multivalue_set_stop(data->upper_slider, 0.5f, data->colors[data->channel][1]);
  dtgtk_gradient_slider_multivalue_set_stop(data->upper_slider, 1.0f, data->colors[data->channel][2]);

  dtgtk_gradient_slider_multivalue_set_increment(data->lower_slider, data->increments[data->channel]);
  dtgtk_gradient_slider_multivalue_set_increment(data->upper_slider, data->increments[data->channel]);

  darktable.gui->reset = reset;
}


/** get the sequence number (in combo box) of a blend mode */
int dt_iop_gui_blending_mode_seq(dt_iop_gui_blend_data_t *bd, int mode)
{
  int result = 0;
  for (int k=0; k < bd->number_modes; k++)
    if (bd->modes[k].mode == mode)
    {
      result = k;
      break;
    }

  return result;
}


void dt_iop_gui_init_blendif(GtkVBox *blendw, dt_iop_module_t *module)
{
  dt_iop_gui_blend_data_t *bd = (dt_iop_gui_blend_data_t*)module->blend_data;

  /* create and add blendif support if module supports it */
  if (bd->blendif_support)
  {
    int lightness=32768;
    char *Lab_labels[3] = { "  L  ", "  a  ", "  b  " };
    char *Lab_tooltips[3] = { _("sliders for L channel"), _("sliders for a channel"), _("sliders for b channel") };
    char *rgb_labels[4] = { _(" gray "), _(" red "), _(" green "), _(" blue ") };
    char *rgb_tooltips[4] = { _("sliders for gray value"), _("sliders for red channel"), _("sliders for green channel"), _("sliders for blue channel") };

    GdkColor Lab_colors[4][3] = { { /* L channel */
                                   (GdkColor){ 0,0,0,0 }, (GdkColor){ 0,lightness/2,lightness/2,lightness/2 }, (GdkColor){ 0,lightness,lightness,lightness }
                                  },
                                  { /* a channel */
                                   (GdkColor){ 0,0,0.34*lightness*2,0.27*lightness*2 }, (GdkColor){ 0,lightness,lightness,lightness }, (GdkColor){ 0,0.53*lightness*2,0.08*lightness*2,0.28*lightness*2 }
                                  },
                                  { /* b channel */
                                   (GdkColor){ 0,0,0.27*lightness*2,0.58*lightness*2 }, (GdkColor){ 0,lightness,lightness,lightness }, (GdkColor){ 0,0.81*lightness*2,0.66*lightness*2,0 }
                                  },
                                  { /* not used */
                                   (GdkColor){ 0,0,0,0 }, (GdkColor){ 0,0,0,0 }, (GdkColor){ 0,0,0,0 }
                                  } };                     

    GdkColor rgb_colors[4][3] = { { /* gray channel */
                                   (GdkColor){ 0,0,0,0 }, (GdkColor){ 0,lightness/2,lightness/2,lightness/2 }, (GdkColor){ 0,lightness,lightness,lightness }
                                  },
                                  { /* red channel */
                                   (GdkColor){ 0,0,0,0 }, (GdkColor){ 0,lightness/2,0,0 }, (GdkColor){ 0,lightness,0,0 }
                                  },
                                  { /* green channel */
                                   (GdkColor){ 0,0,0,0 }, (GdkColor){ 0,0,lightness/2,0 }, (GdkColor){ 0,0,lightness,0 }
                                  },
                                  { /* blue channel */
                                   (GdkColor){ 0,0,0,0 }, (GdkColor){ 0,0,0,lightness/2 }, (GdkColor){ 0,0,0,lightness }
                                  } };

    char *ttinput = _("adjustment based on input received by this module:\n* range between inner markers (upper filled triangles): blend fully\n* range outside of outer markers (lower open triangles): do not blend at all\n* range between adjacent inner/outer markers: blend gradually");

    char *ttoutput = _("adjustment based on unblended output of this module:\n* range between inner markers (upper filled triangles): blend fully\n* range outside of outer markers (lower open triangles): do not blend at all\n* range between adjacent inner/outer markers: blend gradually");


    bd->channel = 0;

    int maxchannels = 0;
    char **labels = NULL;
    char **tooltips = NULL;

    switch(bd->csp)
    {
      case iop_cs_Lab:
        maxchannels = 3;
        labels = Lab_labels;
        tooltips = Lab_tooltips;
        memcpy(bd->colors, Lab_colors, sizeof(rgb_colors));
        bd->scale_print[0] = _blendif_scale_print_L;
        bd->scale_print[1] = _blendif_scale_print_ab;
        bd->scale_print[2] = _blendif_scale_print_ab;
        bd->scale_print[3] = NULL;
        bd->increments[0] = 1.0f/100.0f;
        bd->increments[1] = 1.0f/256.0f;
        bd->increments[2] = 1.0f/256.0f;
        bd->increments[3] = 1.0f;
        break;
      case iop_cs_rgb:
        maxchannels = 4;
        labels = rgb_labels;
        tooltips = rgb_tooltips;
        memcpy(bd->colors, rgb_colors, sizeof(rgb_colors));
        bd->scale_print[0] = _blendif_scale_print_rgb;
        bd->scale_print[1] = _blendif_scale_print_rgb;
        bd->scale_print[2] = _blendif_scale_print_rgb;
        bd->scale_print[3] = _blendif_scale_print_rgb;
        bd->increments[0] = 1.0f/255.0f;
        bd->increments[1] = 1.0f/255.0f;
        bd->increments[2] = 1.0f/255.0f;
        bd->increments[3] = 1.0f/255.0f;
        break;
      default:
        assert(FALSE);		// blendif not supported for RAW, which is already catched upstream; we should not get here
    }


    bd->blendif_box = GTK_VBOX(gtk_vbox_new(FALSE,DT_GUI_IOP_MODULE_CONTROL_SPACING));
<<<<<<< HEAD
    GtkWidget *vbox = gtk_vbox_new(FALSE, DT_GUI_IOP_MODULE_CONTROL_SPACING);
    GtkWidget *biftb = gtk_hbox_new(FALSE,0);
    GtkWidget *bifnb = gtk_hbox_new(FALSE,0);
    GtkWidget *dummybox1 = gtk_hbox_new(FALSE,0);
    GtkWidget *dummybox2 = gtk_hbox_new(FALSE,0);
=======
>>>>>>> 33bf1215
    GtkWidget *uplabel = gtk_hbox_new(FALSE,0);
    GtkWidget *lowlabel = gtk_hbox_new(FALSE,0);
    GtkWidget *notebook = gtk_hbox_new(FALSE,0);

    bd->blendif_enable = dt_bauhaus_combobox_new(module);
    dt_bauhaus_widget_set_label(bd->blendif_enable, _("blend"));
    dt_bauhaus_combobox_add(bd->blendif_enable, _("uniformly"));
    dt_bauhaus_combobox_add(bd->blendif_enable, _("only, if.."));

    bd->channel_tabs = GTK_NOTEBOOK(gtk_notebook_new());

    for(int ch=0; ch<maxchannels; ch++)
    {
      gtk_notebook_append_page(GTK_NOTEBOOK(bd->channel_tabs), GTK_WIDGET(gtk_hbox_new(FALSE,0)), gtk_label_new(labels[ch]));
      g_object_set(G_OBJECT(gtk_notebook_get_tab_label(bd->channel_tabs, gtk_notebook_get_nth_page(bd->channel_tabs, -1))), "tooltip-text", tooltips[ch], NULL);
    }

    gtk_widget_show_all(GTK_WIDGET(gtk_notebook_get_nth_page(bd->channel_tabs, bd->channel)));
    gtk_notebook_set_current_page(GTK_NOTEBOOK(bd->channel_tabs), bd->channel);
    g_object_set(G_OBJECT(bd->channel_tabs), "homogeneous", TRUE, (char *)NULL);

    GtkWidget *tb = dtgtk_togglebutton_new(dtgtk_cairo_paint_colorpicker, CPF_STYLE_FLAT);
    g_object_set(G_OBJECT(tb), "tooltip-text", _("pick gui color from image"), (char *)NULL);

    GtkWidget *sm = dtgtk_togglebutton_new(dtgtk_cairo_paint_showmask, CPF_STYLE_FLAT);
    g_object_set(G_OBJECT(sm), "tooltip-text", _("display mask"), (char *)NULL);

    gtk_box_pack_start(GTK_BOX(notebook), GTK_WIDGET(bd->channel_tabs), FALSE, FALSE, 0);
    gtk_box_pack_end(GTK_BOX(notebook), GTK_WIDGET(tb), FALSE, FALSE, 0);
    gtk_box_pack_end(GTK_BOX(notebook), GTK_WIDGET(sm), FALSE, FALSE, 0);

    bd->lower_slider = DTGTK_GRADIENT_SLIDER_MULTIVALUE(dtgtk_gradient_slider_multivalue_new(4));
    bd->upper_slider = DTGTK_GRADIENT_SLIDER_MULTIVALUE(dtgtk_gradient_slider_multivalue_new(4));

    dtgtk_gradient_slider_multivalue_set_marker(bd->lower_slider, GRADIENT_SLIDER_MARKER_LOWER_OPEN_BIG, 0);
    dtgtk_gradient_slider_multivalue_set_marker(bd->lower_slider, GRADIENT_SLIDER_MARKER_UPPER_FILLED_BIG, 1);
    dtgtk_gradient_slider_multivalue_set_marker(bd->lower_slider, GRADIENT_SLIDER_MARKER_UPPER_FILLED_BIG, 2);
    dtgtk_gradient_slider_multivalue_set_marker(bd->lower_slider, GRADIENT_SLIDER_MARKER_LOWER_OPEN_BIG, 3);

    dtgtk_gradient_slider_multivalue_set_marker(bd->upper_slider, GRADIENT_SLIDER_MARKER_LOWER_OPEN_BIG, 0);
    dtgtk_gradient_slider_multivalue_set_marker(bd->upper_slider, GRADIENT_SLIDER_MARKER_UPPER_FILLED_BIG, 1);
    dtgtk_gradient_slider_multivalue_set_marker(bd->upper_slider, GRADIENT_SLIDER_MARKER_UPPER_FILLED_BIG, 2);
    dtgtk_gradient_slider_multivalue_set_marker(bd->upper_slider, GRADIENT_SLIDER_MARKER_LOWER_OPEN_BIG, 3);

    dtgtk_gradient_slider_multivalue_set_stop(bd->lower_slider, 0.0f, bd->colors[bd->channel][0]);
    dtgtk_gradient_slider_multivalue_set_stop(bd->lower_slider, 0.5f, bd->colors[bd->channel][1]);
    dtgtk_gradient_slider_multivalue_set_stop(bd->lower_slider, 1.0f, bd->colors[bd->channel][2]);

    dtgtk_gradient_slider_multivalue_set_stop(bd->upper_slider, 0.0f, bd->colors[bd->channel][0]);
    dtgtk_gradient_slider_multivalue_set_stop(bd->upper_slider, 0.5f, bd->colors[bd->channel][1]);
    dtgtk_gradient_slider_multivalue_set_stop(bd->upper_slider, 1.0f, bd->colors[bd->channel][2]);

    GtkWidget *output = gtk_label_new(_("output"));
    bd->upper_picker_label = GTK_LABEL(gtk_label_new(""));
    gtk_box_pack_start(GTK_BOX(uplabel), GTK_WIDGET(output), FALSE, FALSE, 0);
    gtk_box_pack_start(GTK_BOX(uplabel), GTK_WIDGET(bd->upper_picker_label), TRUE, TRUE, 0);
    for(int k=0; k < 4 ; k++)
    {
      bd->upper_label[k] = GTK_LABEL(gtk_label_new(NULL));
      gtk_label_set_width_chars(bd->upper_label[k], 6);
      gtk_box_pack_start(GTK_BOX(uplabel), GTK_WIDGET(bd->upper_label[k]), FALSE, FALSE, 0);      
    }

    GtkWidget *input = gtk_label_new(_("input"));
    bd->lower_picker_label = GTK_LABEL(gtk_label_new(""));
    gtk_box_pack_start(GTK_BOX(lowlabel), GTK_WIDGET(input), FALSE, FALSE, 0);
    gtk_box_pack_start(GTK_BOX(lowlabel), GTK_WIDGET(bd->lower_picker_label), TRUE, TRUE, 0);
    for(int k=0; k < 4 ; k++)
    {
      bd->lower_label[k] = GTK_LABEL(gtk_label_new(NULL));
      gtk_label_set_width_chars(bd->lower_label[k], 6);
      gtk_box_pack_start(GTK_BOX(lowlabel), GTK_WIDGET(bd->lower_label[k]), FALSE, FALSE, 0);      
    }

    gtk_object_set(GTK_OBJECT(bd->blendif_enable), "tooltip-text", _("enable conditional blending"), (char *)NULL);
    gtk_object_set(GTK_OBJECT(bd->lower_slider), "tooltip-text", _("double click to reset"), (char *)NULL);
    gtk_object_set(GTK_OBJECT(bd->upper_slider), "tooltip-text", _("double click to reset"), (char *)NULL);
    gtk_object_set(GTK_OBJECT(output), "tooltip-text", ttoutput, (char *)NULL);
    gtk_object_set(GTK_OBJECT(input), "tooltip-text", ttinput, (char *)NULL);


    g_signal_connect (G_OBJECT (bd->lower_slider), "expose-event",
                      G_CALLBACK (_blendop_blendif_expose), module);

    g_signal_connect (G_OBJECT (bd->upper_slider), "expose-event",
                      G_CALLBACK (_blendop_blendif_expose), module);

    g_signal_connect (G_OBJECT (bd->blendif_enable), "value-changed",
                      G_CALLBACK (_blendop_blendif_callback), bd);

    g_signal_connect(G_OBJECT (bd->channel_tabs), "switch_page",
                     G_CALLBACK (_blendop_blendif_tab_switch), bd);

    g_signal_connect (G_OBJECT (bd->upper_slider), "value-changed",
                      G_CALLBACK (_blendop_blendif_upper_callback), bd);

    g_signal_connect (G_OBJECT (bd->lower_slider), "value-changed",
                      G_CALLBACK (_blendop_blendif_lower_callback), bd);

    g_signal_connect (G_OBJECT(tb), "toggled", 
                      G_CALLBACK (_blendop_blendif_pick_toggled), module);

    g_signal_connect (G_OBJECT(sm), "toggled", 
                      G_CALLBACK (_blendop_blendif_showmask_toggled), module);


<<<<<<< HEAD
    gtk_box_pack_start(GTK_BOX(vbox), GTK_WIDGET(notebook), TRUE, FALSE, 0);
    gtk_box_pack_start(GTK_BOX(vbox), GTK_WIDGET(uplabel), TRUE, FALSE, 0);
    gtk_box_pack_start(GTK_BOX(vbox), GTK_WIDGET(bd->upper_slider), TRUE, FALSE, 0);
    gtk_box_pack_start(GTK_BOX(vbox), GTK_WIDGET(lowlabel), TRUE, FALSE, 0);
    gtk_box_pack_start(GTK_BOX(vbox), GTK_WIDGET(bd->lower_slider), TRUE, FALSE, 0);

    gtk_box_pack_start(GTK_BOX(biftb), GTK_WIDGET(bd->blendif_enable), FALSE, FALSE, 0);
    gtk_box_pack_start(GTK_BOX(dummybox1), biftb, TRUE, TRUE, 0);

    gtk_box_pack_start(GTK_BOX(bifnb), GTK_WIDGET(vbox), TRUE, TRUE, 0);
    gtk_box_pack_start(GTK_BOX(dummybox2), bifnb, TRUE, TRUE, 0);

    gtk_box_pack_start(GTK_BOX(bd->blendif_box), dummybox2,TRUE,TRUE,0);
=======
    gtk_box_pack_start(GTK_BOX(bd->blendif_box), GTK_WIDGET(notebook), TRUE, FALSE, 0);
    gtk_box_pack_start(GTK_BOX(bd->blendif_box), GTK_WIDGET(uplabel), TRUE, FALSE, 0);
    gtk_box_pack_start(GTK_BOX(bd->blendif_box), GTK_WIDGET(bd->upper_slider), TRUE, FALSE, 0);
    gtk_box_pack_start(GTK_BOX(bd->blendif_box), GTK_WIDGET(lowlabel), TRUE, FALSE, 0);
    gtk_box_pack_start(GTK_BOX(bd->blendif_box), GTK_WIDGET(bd->lower_slider), TRUE, FALSE, 0);
>>>>>>> 33bf1215

    gtk_box_pack_end(GTK_BOX(blendw), GTK_WIDGET(bd->blendif_box),TRUE,TRUE,0);
    gtk_box_pack_end(GTK_BOX(blendw), GTK_WIDGET(bd->blendif_enable),TRUE,TRUE,0);
  }
}



void dt_iop_gui_init_blending(GtkWidget *iopw, dt_iop_module_t *module)
{
  /* create and add blend mode if module supports it */
  if (module->flags()&IOP_FLAGS_SUPPORTS_BLENDING)
  {
    module->blend_data = g_malloc(sizeof(dt_iop_gui_blend_data_t));
    dt_iop_gui_blend_data_t *bd = (dt_iop_gui_blend_data_t*)module->blend_data;

    dt_iop_gui_blendop_modes_t modes[21]; /* number must fit exactly!!! */
    modes[0].mode  = DEVELOP_BLEND_DISABLED;          modes[0].name  = _("off");
    modes[1].mode  = DEVELOP_BLEND_NORMAL;            modes[1].name  = _("normal");
    modes[2].mode  = DEVELOP_BLEND_INVERSE;           modes[2].name  = _("inverse");
    modes[3].mode  = DEVELOP_BLEND_LIGHTEN;           modes[3].name  = _("lighten");
    modes[4].mode  = DEVELOP_BLEND_DARKEN;            modes[4].name  = _("darken");
    modes[5].mode  = DEVELOP_BLEND_MULTIPLY;          modes[5].name  = _("multiply");
    modes[6].mode  = DEVELOP_BLEND_AVERAGE;           modes[6].name  = _("average");
    modes[7].mode  = DEVELOP_BLEND_ADD;               modes[7].name  = _("addition");
    modes[8].mode  = DEVELOP_BLEND_SUBSTRACT;         modes[8].name  = _("subtract");
    modes[9].mode  = DEVELOP_BLEND_DIFFERENCE;        modes[9].name  = _("difference");
    modes[10].mode = DEVELOP_BLEND_SCREEN;            modes[10].name = _("screen");
    modes[11].mode = DEVELOP_BLEND_OVERLAY;           modes[11].name = _("overlay");
    modes[12].mode = DEVELOP_BLEND_SOFTLIGHT;         modes[12].name = _("softlight");
    modes[13].mode = DEVELOP_BLEND_HARDLIGHT;         modes[13].name = _("hardlight");
    modes[14].mode = DEVELOP_BLEND_VIVIDLIGHT;        modes[14].name = _("vividlight");
    modes[15].mode = DEVELOP_BLEND_LINEARLIGHT;       modes[15].name = _("linearlight");
    modes[16].mode = DEVELOP_BLEND_PINLIGHT;          modes[16].name = _("pinlight");
    modes[17].mode = DEVELOP_BLEND_LIGHTNESS;         modes[17].name = _("lightness");
    modes[18].mode = DEVELOP_BLEND_CHROMA;            modes[18].name = _("chroma");
    modes[19].mode = DEVELOP_BLEND_HUE;               modes[19].name = _("hue");
    modes[20].mode = DEVELOP_BLEND_COLOR;             modes[20].name = _("color");


    bd->number_modes = sizeof(modes) / sizeof(dt_iop_gui_blendop_modes_t);
    memcpy(bd->modes, modes, bd->number_modes * sizeof(dt_iop_gui_blendop_modes_t));
    bd->iopw = iopw;
    bd->module = module;
    bd->csp = dt_iop_module_colorspace(module);
    bd->blendif_support = (bd->csp == iop_cs_Lab || bd->csp == iop_cs_rgb);
    bd->blendif_box = NULL;

    bd->blend_modes_combo = dt_bauhaus_combobox_new(module);
    dt_bauhaus_widget_set_label(bd->blend_modes_combo, _("blend mode"));
    bd->opacity_slider = dt_bauhaus_slider_new_with_range(module, 0.0, 100.0, 1, 100.0, 0);
    dt_bauhaus_widget_set_label(bd->opacity_slider, _("opacity"));
    dt_bauhaus_slider_set_format(bd->opacity_slider, "%.0f%%");
    module->fusion_slider = bd->opacity_slider;


    for(int k = 0; k < bd->number_modes; k++)
      dt_bauhaus_combobox_add(bd->blend_modes_combo, bd->modes[k].name);
    
    dt_bauhaus_combobox_set(bd->blend_modes_combo, 0);

    gtk_object_set(GTK_OBJECT(bd->opacity_slider), "tooltip-text", _("set the opacity of the blending"), (char *)NULL);
    gtk_object_set(GTK_OBJECT(bd->blend_modes_combo), "tooltip-text", _("choose blending mode"), (char *)NULL);

    g_signal_connect (G_OBJECT (bd->opacity_slider), "value-changed",
                      G_CALLBACK (_blendop_opacity_callback), bd);
    g_signal_connect (G_OBJECT (bd->blend_modes_combo), "value-changed",
                      G_CALLBACK (_blendop_mode_callback), bd);

    gtk_box_pack_start(GTK_BOX(iopw), bd->blend_modes_combo, TRUE, TRUE,0);
    gtk_box_pack_start(GTK_BOX(iopw), bd->opacity_slider, TRUE, TRUE,0);

    if(bd->blendif_support)
    {
      dt_iop_gui_init_blendif(GTK_VBOX(iopw), module);
    }
    gtk_widget_queue_draw(GTK_WIDGET(iopw));
  }
}

<|MERGE_RESOLUTION|>--- conflicted
+++ resolved
@@ -487,14 +487,6 @@
 
 
     bd->blendif_box = GTK_VBOX(gtk_vbox_new(FALSE,DT_GUI_IOP_MODULE_CONTROL_SPACING));
-<<<<<<< HEAD
-    GtkWidget *vbox = gtk_vbox_new(FALSE, DT_GUI_IOP_MODULE_CONTROL_SPACING);
-    GtkWidget *biftb = gtk_hbox_new(FALSE,0);
-    GtkWidget *bifnb = gtk_hbox_new(FALSE,0);
-    GtkWidget *dummybox1 = gtk_hbox_new(FALSE,0);
-    GtkWidget *dummybox2 = gtk_hbox_new(FALSE,0);
-=======
->>>>>>> 33bf1215
     GtkWidget *uplabel = gtk_hbox_new(FALSE,0);
     GtkWidget *lowlabel = gtk_hbox_new(FALSE,0);
     GtkWidget *notebook = gtk_hbox_new(FALSE,0);
@@ -601,27 +593,11 @@
                       G_CALLBACK (_blendop_blendif_showmask_toggled), module);
 
 
-<<<<<<< HEAD
-    gtk_box_pack_start(GTK_BOX(vbox), GTK_WIDGET(notebook), TRUE, FALSE, 0);
-    gtk_box_pack_start(GTK_BOX(vbox), GTK_WIDGET(uplabel), TRUE, FALSE, 0);
-    gtk_box_pack_start(GTK_BOX(vbox), GTK_WIDGET(bd->upper_slider), TRUE, FALSE, 0);
-    gtk_box_pack_start(GTK_BOX(vbox), GTK_WIDGET(lowlabel), TRUE, FALSE, 0);
-    gtk_box_pack_start(GTK_BOX(vbox), GTK_WIDGET(bd->lower_slider), TRUE, FALSE, 0);
-
-    gtk_box_pack_start(GTK_BOX(biftb), GTK_WIDGET(bd->blendif_enable), FALSE, FALSE, 0);
-    gtk_box_pack_start(GTK_BOX(dummybox1), biftb, TRUE, TRUE, 0);
-
-    gtk_box_pack_start(GTK_BOX(bifnb), GTK_WIDGET(vbox), TRUE, TRUE, 0);
-    gtk_box_pack_start(GTK_BOX(dummybox2), bifnb, TRUE, TRUE, 0);
-
-    gtk_box_pack_start(GTK_BOX(bd->blendif_box), dummybox2,TRUE,TRUE,0);
-=======
     gtk_box_pack_start(GTK_BOX(bd->blendif_box), GTK_WIDGET(notebook), TRUE, FALSE, 0);
     gtk_box_pack_start(GTK_BOX(bd->blendif_box), GTK_WIDGET(uplabel), TRUE, FALSE, 0);
     gtk_box_pack_start(GTK_BOX(bd->blendif_box), GTK_WIDGET(bd->upper_slider), TRUE, FALSE, 0);
     gtk_box_pack_start(GTK_BOX(bd->blendif_box), GTK_WIDGET(lowlabel), TRUE, FALSE, 0);
     gtk_box_pack_start(GTK_BOX(bd->blendif_box), GTK_WIDGET(bd->lower_slider), TRUE, FALSE, 0);
->>>>>>> 33bf1215
 
     gtk_box_pack_end(GTK_BOX(blendw), GTK_WIDGET(bd->blendif_box),TRUE,TRUE,0);
     gtk_box_pack_end(GTK_BOX(blendw), GTK_WIDGET(bd->blendif_enable),TRUE,TRUE,0);
