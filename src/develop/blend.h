/*
    This file is part of darktable,
    copyright (c) 2011 henrik andersson.

    darktable is free software: you can redistribute it and/or modify
    it under the terms of the GNU General Public License as published by
    the Free Software Foundation, either version 3 of the License, or
    (at your option) any later version.

    darktable is distributed in the hope that it will be useful,
    but WITHOUT ANY WARRANTY; without even the implied warranty of
    MERCHANTABILITY or FITNESS FOR A PARTICULAR PURPOSE.  See the
    GNU General Public License for more details.

    You should have received a copy of the GNU General Public License
    along with darktable.  If not, see <http://www.gnu.org/licenses/>.
*/

#ifndef DT_DEVELOP_BLEND_H
#define DT_DEVELOP_BLEND_H

#include "develop/pixelpipe.h"
#include "common/opencl.h"

#define DEVELOP_BLEND_MASK_FLAG				0x80
#define DEVELOP_BLEND_DISABLED				0x00
#define DEVELOP_BLEND_NORMAL				0x01
#define DEVELOP_BLEND_LIGHTEN				0x02
#define DEVELOP_BLEND_DARKEN				0x03
#define DEVELOP_BLEND_MULTIPLY				0x04
#define DEVELOP_BLEND_AVERAGE				0x05
#define DEVELOP_BLEND_ADD					0x06
#define DEVELOP_BLEND_SUBSTRACT				0x07
#define DEVELOP_BLEND_DIFFERENCE				0x08
#define DEVELOP_BLEND_SCREEN				0x09
#define DEVELOP_BLEND_OVERLAY				0x0A
#define DEVELOP_BLEND_SOFTLIGHT			0x0B
#define DEVELOP_BLEND_HARDLIGHT			0x0C
#define DEVELOP_BLEND_VIVIDLIGHT			0x0D
#define DEVELOP_BLEND_LINEARLIGHT			0x0E
#define DEVELOP_BLEND_PINLIGHT				0x0F

typedef struct dt_develop_blend_params_t
{
  /** blending mode */
  uint32_t mode;
  /** mixing opacity */
  float opacity;
  /** id of mask in current pipeline */
  uint32_t mask_id;
} dt_develop_blend_params_t;


typedef struct dt_blendop_t
{
  int kernel_blendop_Lab;
  int kernel_blendop_RAW;
  int kernel_blendop_rgb;
}
dt_blendop_t;


#define DT_DEVELOP_BLEND_WITH_MASK(p) ((p->mode&DEVELOP_BLEND_MASK_FLAG)?1:0)

/** global init of blendops */
void dt_develop_blend_init(dt_blendop_t *gd);

/** apply blend */
void dt_develop_blend_process (struct dt_iop_module_t *self, struct dt_dev_pixelpipe_iop_t *piece, void *i, void *o, const struct dt_iop_roi_t *roi_in, const struct dt_iop_roi_t *roi_out);

<<<<<<< HEAD
#ifdef HAVE_OPENCL
/** apply blend for opencl modules*/
int dt_develop_blend_process_cl (struct dt_iop_module_t *self, struct dt_dev_pixelpipe_iop_t *piece, cl_mem dev_in, cl_mem dev_out, const struct dt_iop_roi_t *roi_in, const struct dt_iop_roi_t *roi_out);
#endif

#endif
=======
#endif
>>>>>>> 3e2adb53
<|MERGE_RESOLUTION|>--- conflicted
+++ resolved
@@ -68,13 +68,9 @@
 /** apply blend */
 void dt_develop_blend_process (struct dt_iop_module_t *self, struct dt_dev_pixelpipe_iop_t *piece, void *i, void *o, const struct dt_iop_roi_t *roi_in, const struct dt_iop_roi_t *roi_out);
 
-<<<<<<< HEAD
 #ifdef HAVE_OPENCL
 /** apply blend for opencl modules*/
 int dt_develop_blend_process_cl (struct dt_iop_module_t *self, struct dt_dev_pixelpipe_iop_t *piece, cl_mem dev_in, cl_mem dev_out, const struct dt_iop_roi_t *roi_in, const struct dt_iop_roi_t *roi_out);
 #endif
 
 #endif
-=======
-#endif
->>>>>>> 3e2adb53
